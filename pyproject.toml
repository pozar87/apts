--- conflicted
+++ resolved
@@ -3,11 +3,4 @@
 venv = ".venv"
 
 [tool.ruff]
-<<<<<<< HEAD
-exclude = [".venv"]
-
-[tool.pytest.ini_options]
-testpaths = ["tests"]
-=======
-exclude = [".venv"]
->>>>>>> 8f799668
+exclude = [".venv"]