import unittest
from unittest.mock import Mock, patch
import numpy as np

import pandas as pd
from dateutil.tz import gettz
from skyfield.units import Angle
from apts.plot import _generate_plot_skymap
from apts.conditions import Conditions
import pytz
import pandas as pd
from apts.constants.plot import CoordinateSystem
from skyfield.api import Star as SkyfieldStar, load
from skyfield.timelib import Time
from apts.cache import get_timescale
from apts.constants import ObjectTableLabels


class EquatorialOverlayTest(unittest.TestCase):
    @patch('matplotlib.pyplot.subplots')
    def test_plot_skymap_equatorial_overlay_is_drawn(self, mock_subplots):
        """
        Tests that the "available sky" overlay is drawn on polar equatorial skymaps.
        """
        # 1. Setup Mocks
        # Create a mock for the Axes object that has the methods we expect to be called
        mock_ax = Mock(spec=[
            'contourf', 'set_rlim', 'set_theta_zero_location',
            'set_theta_direction', 'set_yticks', 'set_yticklabels',
            'set_rlabel_position', 'set_xticklabels', 'grid', 'text',
            'scatter', 'annotate', 'set_title', 'get_facecolor',
            'set_facecolor', 'fill_between'
        ])
        mock_fig = Mock()
        mock_subplots.return_value = (mock_fig, mock_ax)

        mock_observation = Mock()
        ts = get_timescale()
        mock_time = ts.tt(jd=2451545.0) # J2000.0


        # Mock place and time attributes
<<<<<<< HEAD
        mock_ts = Mock()
        ts = load.timescale()
        # The internal logic needs a valid Time object to do comparisons
        mock_ts.now.return_value = ts.tt(jd=2451545.0)  # J2000.0
        mock_observation.place = Mock()
        mock_observation.place.local_timezone = gettz('UTC')
=======
        mock_observation.place = Mock()
        mock_observation.place.local_timezone = pytz.utc
>>>>>>> 845d0091
        mock_observation.place.lat = 50.0
        mock_observation.place.ts = ts
        mock_observation.start = None
        mock_observation.stop = None
        mock_observation.effective_date = mock_time


        # Mock the observer chain to return mock coordinates
        # The grid created inside the function is 30x120, so 3600 elements
        mock_alt = Angle(degrees=np.full(3600, 45.0))
        mock_az = Angle(degrees=np.full(3600, 90.0))

        # Mocks for the single target object
<<<<<<< HEAD
        mock_target_alt = Angle(degrees=45.0)
        mock_target_az = Angle(degrees=90.0)
        mock_target_ra = Angle(hours=6.0)
        mock_target_dec = Angle(degrees=30.0)
=======
        mock_target_alt = Mock(degrees=45.0)
        mock_target_az = Mock(degrees=90.0)
        mock_target_ra = Mock(hours=6.0, radians=np.pi / 2)
        mock_target_dec = Mock(degrees=30.0)
>>>>>>> 845d0091

        # Pre-configure the full mock chain for the grid observation
        mock_grid_apparent = Mock()
        mock_grid_apparent.altaz.return_value = (mock_alt, mock_az, Mock())
        mock_grid_observed = Mock()
        mock_grid_observed.apparent.return_value = mock_grid_apparent

        # Pre-configure the full mock chain for the target observation
        mock_target_apparent = Mock()
        mock_target_apparent.altaz.return_value = (
            mock_target_alt,
            mock_target_az,
            Mock(),
        )
        mock_target_apparent.radec.return_value = (
            mock_target_ra,
            mock_target_dec,
            Mock(),
        )
        mock_target_observed = Mock()
        mock_target_observed.apparent.return_value = mock_target_apparent

        def observe_side_effect(target):
<<<<<<< HEAD
            # Returns different coordinates depending on whether we are observing
            # the grid of stars or the single target object.
            mock_apparent = Mock()
            if isinstance(target, SkyfieldStar):  # This is the grid
                mock_apparent.altaz.return_value = (mock_alt, mock_az, Mock())
            else:  # This is the target
                mock_apparent.altaz.return_value = (mock_target_alt, mock_target_az, Mock())
                mock_apparent.radec.return_value = (mock_target_ra, mock_target_dec, Mock())

            mock_observed = Mock()
            mock_observed.apparent.return_value = mock_apparent
            return mock_observed
=======
            # Now, the side effect just returns the correct pre-built mock
            if hasattr(target, "ra_hours"):  # This is the grid
                return mock_grid_observed
            else:  # This is the target
                return mock_target_observed
>>>>>>> 845d0091

        mock_observer = Mock()
        mock_observer.at.return_value.observe.side_effect = observe_side_effect
        mock_observation.place.observer = mock_observer


        # Set observation conditions that will create a visible overlay
        mock_observation.conditions = Conditions(
            min_object_altitude=30,
            min_object_azimuth=0,
            max_object_azimuth=180
        )

        # Mock the catalog lookups to return a valid target
        mock_target = Mock()
<<<<<<< HEAD
        mock_observation.local_messier.objects = pd.DataFrame(columns=['Messier'])
        mock_observation.local_ngc.objects = pd.DataFrame(columns=['NGC', 'Name'])
        mock_observation.local_stars.objects = pd.DataFrame(columns=['Name'])
=======
        mock_observation.local_messier.objects = pd.DataFrame(columns=[ObjectTableLabels.MESSIER])
        mock_observation.local_ngc.objects = pd.DataFrame(columns=[ObjectTableLabels.NGC, ObjectTableLabels.NAME])
        mock_observation.local_stars.objects = pd.DataFrame(columns=[ObjectTableLabels.NAME])
>>>>>>> 845d0091
        mock_observation.local_planets.find_by_name.return_value = mock_target
        mock_observation.get_visible_planets.return_value = pd.DataFrame(columns=['Name', 'Size'])

        # 2. Call the function under test
        _generate_plot_skymap(
            observation=mock_observation,
            target_name="Jupiter",
            coordinate_system=CoordinateSystem.EQUATORIAL,
            plot_stars=False # Disable other plotting to isolate the overlay
        )

        # 3. Assert that the overlay was drawn
        mock_ax.contourf.assert_called_once()

        # Verify some of the arguments to ensure it's our call
        args, kwargs = mock_ax.contourf.call_args
        self.assertEqual(args[2].shape, (30, 120)) # Check mask shape
        self.assertEqual(args[2].dtype, int)      # Check mask dtype
        self.assertIn('colors', kwargs)
        self.assertIn('alpha', kwargs)
        self.assertIn('levels', kwargs)<|MERGE_RESOLUTION|>--- conflicted
+++ resolved
@@ -40,17 +40,12 @@
 
 
         # Mock place and time attributes
-<<<<<<< HEAD
         mock_ts = Mock()
         ts = load.timescale()
         # The internal logic needs a valid Time object to do comparisons
         mock_ts.now.return_value = ts.tt(jd=2451545.0)  # J2000.0
         mock_observation.place = Mock()
         mock_observation.place.local_timezone = gettz('UTC')
-=======
-        mock_observation.place = Mock()
-        mock_observation.place.local_timezone = pytz.utc
->>>>>>> 845d0091
         mock_observation.place.lat = 50.0
         mock_observation.place.ts = ts
         mock_observation.start = None
@@ -64,23 +59,20 @@
         mock_az = Angle(degrees=np.full(3600, 90.0))
 
         # Mocks for the single target object
-<<<<<<< HEAD
         mock_target_alt = Angle(degrees=45.0)
         mock_target_az = Angle(degrees=90.0)
         mock_target_ra = Angle(hours=6.0)
         mock_target_dec = Angle(degrees=30.0)
-=======
-        mock_target_alt = Mock(degrees=45.0)
-        mock_target_az = Mock(degrees=90.0)
-        mock_target_ra = Mock(hours=6.0, radians=np.pi / 2)
-        mock_target_dec = Mock(degrees=30.0)
->>>>>>> 845d0091
 
-        # Pre-configure the full mock chain for the grid observation
-        mock_grid_apparent = Mock()
-        mock_grid_apparent.altaz.return_value = (mock_alt, mock_az, Mock())
-        mock_grid_observed = Mock()
-        mock_grid_observed.apparent.return_value = mock_grid_apparent
+        def observe_side_effect(target):
+            # Returns different coordinates depending on whether we are observing
+            # the grid of stars or the single target object.
+            mock_apparent = Mock()
+            if isinstance(target, SkyfieldStar):  # This is the grid
+                mock_apparent.altaz.return_value = (mock_alt, mock_az, Mock())
+            else:  # This is the target
+                mock_apparent.altaz.return_value = (mock_target_alt, mock_target_az, Mock())
+                mock_apparent.radec.return_value = (mock_target_ra, mock_target_dec, Mock())
 
         # Pre-configure the full mock chain for the target observation
         mock_target_apparent = Mock()
@@ -98,26 +90,11 @@
         mock_target_observed.apparent.return_value = mock_target_apparent
 
         def observe_side_effect(target):
-<<<<<<< HEAD
-            # Returns different coordinates depending on whether we are observing
-            # the grid of stars or the single target object.
-            mock_apparent = Mock()
-            if isinstance(target, SkyfieldStar):  # This is the grid
-                mock_apparent.altaz.return_value = (mock_alt, mock_az, Mock())
-            else:  # This is the target
-                mock_apparent.altaz.return_value = (mock_target_alt, mock_target_az, Mock())
-                mock_apparent.radec.return_value = (mock_target_ra, mock_target_dec, Mock())
-
-            mock_observed = Mock()
-            mock_observed.apparent.return_value = mock_apparent
-            return mock_observed
-=======
             # Now, the side effect just returns the correct pre-built mock
             if hasattr(target, "ra_hours"):  # This is the grid
                 return mock_grid_observed
             else:  # This is the target
                 return mock_target_observed
->>>>>>> 845d0091
 
         mock_observer = Mock()
         mock_observer.at.return_value.observe.side_effect = observe_side_effect
@@ -133,15 +110,9 @@
 
         # Mock the catalog lookups to return a valid target
         mock_target = Mock()
-<<<<<<< HEAD
         mock_observation.local_messier.objects = pd.DataFrame(columns=['Messier'])
         mock_observation.local_ngc.objects = pd.DataFrame(columns=['NGC', 'Name'])
         mock_observation.local_stars.objects = pd.DataFrame(columns=['Name'])
-=======
-        mock_observation.local_messier.objects = pd.DataFrame(columns=[ObjectTableLabels.MESSIER])
-        mock_observation.local_ngc.objects = pd.DataFrame(columns=[ObjectTableLabels.NGC, ObjectTableLabels.NAME])
-        mock_observation.local_stars.objects = pd.DataFrame(columns=[ObjectTableLabels.NAME])
->>>>>>> 845d0091
         mock_observation.local_planets.find_by_name.return_value = mock_target
         mock_observation.get_visible_planets.return_value = pd.DataFrame(columns=['Name', 'Size'])
 
