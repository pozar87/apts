import pandas as pd
from datetime import datetime, timedelta, timezone
from itertools import combinations

utc = timezone.utc
from . import skyfield_searches
from .catalogs import Catalogs
from skyfield.api import load, Topos, Star
from skyfield import almanac


class AstronomicalEvents:
    def __init__(self, place, start_date, end_date):
        self.place = place
        self.start_date = start_date.astimezone(utc)  # Ensure start_date is UTC
        self.end_date = end_date.astimezone(utc)  # Ensure end_date is UTC
        self.ts = load.timescale()
        self.eph = load("de421.bsp")
        self.observer = self.eph["earth"] + Topos(
            latitude_degrees=self.place.lat_decimal,
            longitude_degrees=self.place.lon_decimal,
            elevation_m=self.place.elevation,
        )
        self.events = []

    def get_events(self):
        self.calculate_moon_phases()
        self.calculate_conjunctions()
        self.calculate_oppositions()
        self.calculate_meteor_showers()
        self.calculate_highest_altitudes()
        self.calculate_lunar_occultations()
        self.calculate_aphelion_perihelion()
        self.calculate_moon_apogee_perigee()
        self.calculate_mercury_inferior_conjunctions()
        return pd.DataFrame(self.events).sort_values(by='date')

    def calculate_moon_phases(self):
        t0 = self.ts.utc(self.start_date)
        t1 = self.ts.utc(self.end_date)
        which_phase = almanac.moon_phases(self.eph)
        t, y = almanac.find_discrete(t0, t1, which_phase)
        for ti, yi in zip(t, y):
            self.events.append(
                {
                    "date": ti.utc_datetime().astimezone(utc),
                    "event": almanac.MOON_PHASES[yi],
                }
            )

<<<<<<< HEAD
    def calculate_conjunctions(self):
        planets = ['mercury', 'venus', 'mars', 'jupiter barycenter', 'saturn barycenter', 'uranus barycenter', 'neptune barycenter']
        moon = 'moon'

        # Planet-Planet conjunctions
        for p1, p2 in combinations(planets, 2):
            self.events.extend(skyfield_searches.find_conjunctions(self.eph, p1, p2, self.start_date, self.end_date))

        # Planet-Moon conjunctions
        for p in planets:
            self.events.extend(skyfield_searches.find_conjunctions(self.eph, p, moon, self.start_date, self.end_date))

    def calculate_oppositions(self):
        planets = ['mars', 'jupiter barycenter', 'saturn barycenter', 'uranus barycenter', 'neptune barycenter']
        for p in planets:
            self.events.extend(skyfield_searches.find_oppositions(self.eph, p, self.start_date, self.end_date))
=======
    def calculate_conjunctions_ephem(self):
        planets = [
            ephem.Mercury(),
            ephem.Venus(),
            ephem.Mars(),
            ephem.Jupiter(),
            ephem.Saturn(),
            ephem.Uranus(),
            ephem.Neptune(),
        ]
        moon = ephem.Moon()

        # Planet-Planet conjunctions
        for p1, p2 in combinations(planets, 2):
            d = ephem.Date(self.start_date.astimezone(utc))
            end_date = ephem.Date(self.end_date.astimezone(utc))
            while d < end_date:
                d_next = d + 1
                p1.compute(d)
                p2.compute(d)

                p1_next = p1.copy()
                p2_next = p2.copy()

                p1_next.compute(d_next)
                p2_next.compute(d_next)

                if ephem.separation(p1, p2) < ephem.separation(p1_next, p2_next):
                    if ephem.separation(p1, p2) < 1 * ephem.degree:
                        self.events.append(
                            {
                                "date": ephem.Date(d).datetime().astimezone(utc),
                                "event": f"{p1.name} conjunct {p2.name}",
                            }
                        )
                d = d_next

    def calculate_oppositions_ephem(self):
        # This is a placeholder as the ephem library does not directly support opposition calculations.
        pass
>>>>>>> ee5f29f1

    def calculate_meteor_showers(self):
        showers = {
            "Quadrantids": {"start": (1, 1), "peak": (1, 4), "end": (1, 5)},
            "Lyrids": {"start": (4, 14), "peak": (4, 22), "end": (4, 30)},
            "Eta Aquarids": {"start": (4, 19), "peak": (5, 6), "end": (5, 28)},
            "Delta Aquarids": {"start": (7, 12), "peak": (7, 30), "end": (8, 23)},
            "Perseids": {"start": (7, 17), "peak": (8, 12), "end": (8, 24)},
            "Orionids": {"start": (10, 2), "peak": (10, 21), "end": (11, 7)},
            "Leonids": {"start": (11, 6), "peak": (11, 17), "end": (11, 30)},
            "Geminids": {"start": (12, 4), "peak": (12, 14), "end": (12, 17)},
            "Ursids": {"start": (12, 17), "peak": (12, 22), "end": (12, 26)},
        }
        for year in range(self.start_date.year, self.end_date.year + 1):
            for shower, dates in showers.items():
                peak_date = datetime(
                    year, dates["peak"][0], dates["peak"][1], tzinfo=utc
                )
                if self.start_date <= peak_date <= self.end_date:
                    self.events.append(
                        {
                            "date": peak_date.astimezone(utc),
                            "event": f"{shower} Meteor Shower (Peak)",
                        }
                    )

<<<<<<< HEAD
    def calculate_highest_altitudes(self):
        for planet_name in ['mercury', 'venus']:
            time, alt = skyfield_searches.find_highest_altitude(self.observer, self.eph[planet_name], self.start_date, self.end_date)
=======
    def calculate_highest_altitudes_skyfield(self):
        for planet_name in ["mercury", "venus"]:
            time, alt = skyfield_searches.find_highest_altitude(
                self.observer, self.eph[planet_name], self.start_date, self.end_date
            )
>>>>>>> ee5f29f1
            if time:
                self.events.append(
                    {
                        "date": time.astimezone(utc),
                        "event": f"Highest altitude of {planet_name.capitalize()}",
                    }
                )

<<<<<<< HEAD
    def calculate_lunar_occultations(self):
        self.events.extend(skyfield_searches.find_lunar_occultations(self.observer, self.eph, Catalogs.BRIGHT_STARS, self.start_date, self.end_date))

    def calculate_aphelion_perihelion(self):
        planets = ['mercury', 'venus', 'mars', 'jupiter barycenter', 'saturn barycenter', 'uranus barycenter', 'neptune barycenter', 'moon']
=======
    def calculate_lunar_occultations_skyfield(self):
        self.events.extend(
            [
                event_dict.update({"date": event_dict["date"].astimezone(utc)})
                or event_dict
                for event_dict in skyfield_searches.find_lunar_occultations(
                    self.observer,
                    self.eph,
                    Catalogs.BRIGHT_STARS,
                    self.start_date,
                    self.end_date,
                )
            ]
        )

    def calculate_aphelion_perihelion_skyfield(self):
        planets = [
            "mercury",
            "venus",
            "mars",
            "jupiter barycenter",
            "saturn barycenter",
            "uranus barycenter",
            "neptune barycenter",
            "moon",
        ]
>>>>>>> ee5f29f1
        for planet_name in planets:
            events_from_search = skyfield_searches.find_aphelion_perihelion(
                self.eph, planet_name, self.start_date, self.end_date
            )
            for event_dict in events_from_search:
                event_dict["date"] = event_dict["date"].astimezone(utc)
                self.events.append(event_dict)

<<<<<<< HEAD
    def calculate_moon_apogee_perigee(self):
        self.events.extend(skyfield_searches.find_moon_apogee_perigee(self.eph, self.start_date, self.end_date))

    def calculate_mercury_inferior_conjunctions(self):
        self.events.extend(skyfield_searches.find_mercury_inferior_conjunctions(self.eph, self.start_date, self.end_date))
=======
    def calculate_moon_apogee_perigee_skyfield(self):
        events_from_search = skyfield_searches.find_moon_apogee_perigee(
            self.eph, self.start_date, self.end_date
        )
        for event_dict in events_from_search:
            event_dict["date"] = event_dict["date"].astimezone(utc)
            self.events.append(event_dict)

    def calculate_mercury_inferior_conjunctions_skyfield(self):
        events_from_search = skyfield_searches.find_mercury_inferior_conjunctions(
            self.eph, self.start_date, self.end_date
        )
        for event_dict in events_from_search:
            event_dict["date"] = event_dict["date"].astimezone(utc)
            self.events.append(event_dict)

    def calculate_moon_messier_conjunctions_skyfield(self):
        messier_objects_to_check = [
            "M1",
            "M2",
            "M3",
            "M4",
            "M5",
            "M8",
            "M9",
            "M10",
            "M11",
            "M12",
            "M14",
            "M15",
            "M16",
            "M17",
            "M18",
            "M19",
            "M20",
            "M21",
            "M22",
            "M23",
            "M24",
            "M25",
            "M26",
            "M27",
            "M28",
            "M30",
            "M35",
            "M41",
            "M42",
            "M43",
            "M44",
            "M45",
            "M46",
            "M47",
            "M48",
            "M49",
            "M50",
            "M53",
            "M54",
            "M55",
            "M58",
            "M59",
            "M60",
            "M61",
            "M62",
            "M64",
            "M65",
            "M66",
            "M67",
            "M68",
            "M71",
            "M72",
            "M73",
            "M74",
            "M75",
            "M77",
            "M78",
            "M79",
            "M80",
            "M83",
            "M84",
            "M85",
            "M86",
            "M87",
            "M88",
            "M89",
            "M90",
            "M91",
            "M93",
            "M95",
            "M96",
            "M98",
            "M99",
            "M100",
            "M104",
            "M105",
            "M107",
        ]

        messier_df = Catalogs.MESSIER[
            Catalogs.MESSIER["Messier"].isin(messier_objects_to_check)
        ]

        for index, messier_data in messier_df.iterrows():
            # Create a Star object for the Messier object
            messier_star = Star.from_dataframe(
                pd.DataFrame(
                    {
                        "ra_hours": [messier_data["RA"].to("hour").magnitude],
                        "dec_degrees": [messier_data["Dec"].to("degree").magnitude],
                        "ra_mas_per_year": [0],
                        "dec_mas_per_year": [0],
                        "parallax_mas": [0],
                        "radial_km_per_s": [0],
                        "epoch_year": [2000.0],
                    },
                    index=[0],
                )
            )

            conjunctions = skyfield_searches.find_conjunctions_with_star(
                self.eph,
                "moon",
                messier_star,
                self.start_date,
                self.end_date,
                threshold_degrees=1.0,
            )
            for conj in conjunctions:
                self.events.append(
                    {
                        "date": conj["date"].astimezone(utc),
                        "event": f"Moon conjunct {messier_data['Messier']} (sep: {conj['separation_degrees']:.2f} deg)",
                    }
                )
>>>>>>> ee5f29f1
<|MERGE_RESOLUTION|>--- conflicted
+++ resolved
@@ -33,6 +33,7 @@
         self.calculate_aphelion_perihelion()
         self.calculate_moon_apogee_perigee()
         self.calculate_mercury_inferior_conjunctions()
+        self.calculate_moon_messier_conjunctions()
         return pd.DataFrame(self.events).sort_values(by='date')
 
     def calculate_moon_phases(self):
@@ -48,7 +49,6 @@
                 }
             )
 
-<<<<<<< HEAD
     def calculate_conjunctions(self):
         planets = ['mercury', 'venus', 'mars', 'jupiter barycenter', 'saturn barycenter', 'uranus barycenter', 'neptune barycenter']
         moon = 'moon'
@@ -65,48 +65,6 @@
         planets = ['mars', 'jupiter barycenter', 'saturn barycenter', 'uranus barycenter', 'neptune barycenter']
         for p in planets:
             self.events.extend(skyfield_searches.find_oppositions(self.eph, p, self.start_date, self.end_date))
-=======
-    def calculate_conjunctions_ephem(self):
-        planets = [
-            ephem.Mercury(),
-            ephem.Venus(),
-            ephem.Mars(),
-            ephem.Jupiter(),
-            ephem.Saturn(),
-            ephem.Uranus(),
-            ephem.Neptune(),
-        ]
-        moon = ephem.Moon()
-
-        # Planet-Planet conjunctions
-        for p1, p2 in combinations(planets, 2):
-            d = ephem.Date(self.start_date.astimezone(utc))
-            end_date = ephem.Date(self.end_date.astimezone(utc))
-            while d < end_date:
-                d_next = d + 1
-                p1.compute(d)
-                p2.compute(d)
-
-                p1_next = p1.copy()
-                p2_next = p2.copy()
-
-                p1_next.compute(d_next)
-                p2_next.compute(d_next)
-
-                if ephem.separation(p1, p2) < ephem.separation(p1_next, p2_next):
-                    if ephem.separation(p1, p2) < 1 * ephem.degree:
-                        self.events.append(
-                            {
-                                "date": ephem.Date(d).datetime().astimezone(utc),
-                                "event": f"{p1.name} conjunct {p2.name}",
-                            }
-                        )
-                d = d_next
-
-    def calculate_oppositions_ephem(self):
-        # This is a placeholder as the ephem library does not directly support opposition calculations.
-        pass
->>>>>>> ee5f29f1
 
     def calculate_meteor_showers(self):
         showers = {
@@ -133,17 +91,9 @@
                         }
                     )
 
-<<<<<<< HEAD
     def calculate_highest_altitudes(self):
         for planet_name in ['mercury', 'venus']:
             time, alt = skyfield_searches.find_highest_altitude(self.observer, self.eph[planet_name], self.start_date, self.end_date)
-=======
-    def calculate_highest_altitudes_skyfield(self):
-        for planet_name in ["mercury", "venus"]:
-            time, alt = skyfield_searches.find_highest_altitude(
-                self.observer, self.eph[planet_name], self.start_date, self.end_date
-            )
->>>>>>> ee5f29f1
             if time:
                 self.events.append(
                     {
@@ -152,40 +102,11 @@
                     }
                 )
 
-<<<<<<< HEAD
     def calculate_lunar_occultations(self):
         self.events.extend(skyfield_searches.find_lunar_occultations(self.observer, self.eph, Catalogs.BRIGHT_STARS, self.start_date, self.end_date))
 
     def calculate_aphelion_perihelion(self):
         planets = ['mercury', 'venus', 'mars', 'jupiter barycenter', 'saturn barycenter', 'uranus barycenter', 'neptune barycenter', 'moon']
-=======
-    def calculate_lunar_occultations_skyfield(self):
-        self.events.extend(
-            [
-                event_dict.update({"date": event_dict["date"].astimezone(utc)})
-                or event_dict
-                for event_dict in skyfield_searches.find_lunar_occultations(
-                    self.observer,
-                    self.eph,
-                    Catalogs.BRIGHT_STARS,
-                    self.start_date,
-                    self.end_date,
-                )
-            ]
-        )
-
-    def calculate_aphelion_perihelion_skyfield(self):
-        planets = [
-            "mercury",
-            "venus",
-            "mars",
-            "jupiter barycenter",
-            "saturn barycenter",
-            "uranus barycenter",
-            "neptune barycenter",
-            "moon",
-        ]
->>>>>>> ee5f29f1
         for planet_name in planets:
             events_from_search = skyfield_searches.find_aphelion_perihelion(
                 self.eph, planet_name, self.start_date, self.end_date
@@ -194,30 +115,14 @@
                 event_dict["date"] = event_dict["date"].astimezone(utc)
                 self.events.append(event_dict)
 
-<<<<<<< HEAD
     def calculate_moon_apogee_perigee(self):
         self.events.extend(skyfield_searches.find_moon_apogee_perigee(self.eph, self.start_date, self.end_date))
 
     def calculate_mercury_inferior_conjunctions(self):
         self.events.extend(skyfield_searches.find_mercury_inferior_conjunctions(self.eph, self.start_date, self.end_date))
-=======
-    def calculate_moon_apogee_perigee_skyfield(self):
-        events_from_search = skyfield_searches.find_moon_apogee_perigee(
-            self.eph, self.start_date, self.end_date
-        )
-        for event_dict in events_from_search:
-            event_dict["date"] = event_dict["date"].astimezone(utc)
-            self.events.append(event_dict)
-
-    def calculate_mercury_inferior_conjunctions_skyfield(self):
-        events_from_search = skyfield_searches.find_mercury_inferior_conjunctions(
-            self.eph, self.start_date, self.end_date
-        )
-        for event_dict in events_from_search:
-            event_dict["date"] = event_dict["date"].astimezone(utc)
-            self.events.append(event_dict)
-
-    def calculate_moon_messier_conjunctions_skyfield(self):
+        
+
+    def calculate_moon_messier_conjunctions(self):
         messier_objects_to_check = [
             "M1",
             "M2",
@@ -333,5 +238,4 @@
                         "date": conj["date"].astimezone(utc),
                         "event": f"Moon conjunct {messier_data['Messier']} (sep: {conj['separation_degrees']:.2f} deg)",
                     }
-                )
->>>>>>> ee5f29f1
+                )