import logging

import cairo as ca
import igraph as ig
import matplotlib.pyplot as plt
import pandas as pd
from typing import Optional

from .constants import EquipmentTableLabels, OpticalType, GraphConstants, NodeLabels
from .config import get_dark_mode
from .constants.graphconstants import get_plot_style, get_plot_colors
from .opticalequipment import (
    OpticalEquipment,
    Telescope,
    Camera,
    Eyepiece,
    Barlow,
    Binoculars,
)
from .optics import OpticalPath, OpticsUtils
from .utils import Utils

logger = logging.getLogger(__name__)


class Equipment:
    """
    This class represents all possessed astronomical equipment. Allows to compute all possible
    hardware configuration. It uses directed graph for internal processing.
    """

    def __init__(self):
        self.connection_garph = ig.Graph(directed=True)
        # Register standard input and outputs
        self.add_vertex(GraphConstants.SPACE_ID)
        self.add_vertex(GraphConstants.EYE_ID)
        self.add_vertex(GraphConstants.IMAGE_ID)

    def _get_paths(self, output_id):
        # Connect all outputs with inputs
        self._connect()
        # Find input and output nodes
        space_node = self.connection_garph.vs.find(name=GraphConstants.SPACE_ID)
        output_node = self.connection_garph.vs.find(name=output_id)
        results = []
        results_set = set()
        logger.debug(f"Space {space_node}, Output {output_node}")
        for optical_path in Utils.find_all_paths(
            self.connection_garph, space_node.index, output_node.index
        ):
            logger.debug(f"Optical Path: {optical_path}")
            result = [
                self.connection_garph.vs[id][NodeLabels.EQUIPMENT]
                for id in optical_path
            ]
            op = OpticalPath.from_path([item for item in result if item is not None])
            if op.elements() not in results_set:
                results_set.add(op.elements())
                results.append(op)
        return results

    def get_zooms(self, node_id) -> list[float]:
        """
        Compute all possible zooms
        :param node_id:
        :return: sorted list of zooms
        """
        result = [OpticsUtils.compute_zoom(path) for path in self._get_paths(node_id)]
        result.sort()
        return result

    def data(self) -> pd.DataFrame:
        columns = [
            EquipmentTableLabels.LABEL,
            EquipmentTableLabels.TYPE,
            EquipmentTableLabels.ZOOM,
            EquipmentTableLabels.USEFUL_ZOOM,
            EquipmentTableLabels.FOV,
            EquipmentTableLabels.EXIT_PUPIL,
            EquipmentTableLabels.DAWES_LIMIT,
            EquipmentTableLabels.RANGE,
            EquipmentTableLabels.BRIGHTNESS,
            EquipmentTableLabels.ELEMENTS,
        ]

        # Import Binoculars here to keep it local to where it's used for isinstance
        # and avoid potential circular imports if Binoculars ever needed Equipment.
        from .opticalequipment.binoculars import Binoculars

        def append(result_data, paths):
            rows = []
            logging.debug(f"Appending paths {paths}")
            for path in paths:
                # path.telescope is the main optic (telescope or binoculars)
                # path.output is the final element (eyepiece, camera, or binoculars itself)

                # Determine if the main optic is Binoculars
                is_binoculars = isinstance(path.telescope, Binoculars)

                # Calculate useful_zoom
                useful_zoom_value = True  # Default for binoculars
                if not is_binoculars:
                    if hasattr(path.telescope, "max_useful_zoom"):
                        # max_useful_zoom() on Telescope returns a float, zoom() is a Quantity
                        useful_zoom_value = (
                            path.zoom().magnitude < path.telescope.max_useful_zoom()
                        )
                    else:
                        useful_zoom_value = (
                            False  # Should not happen for Telescope objects
                        )

                # Get output type. For Binoculars, path.output is the Binocular instance.
                output_type_value = path.output.output_type()

                # Calculate Exit Pupil
                # path.exit_pupil() now returns a Quantity (e.g., mm)
                exit_pupil_value = path.exit_pupil().to("mm").magnitude
                if exit_pupil_value < 0:  # Guard against potential negative values
                    exit_pupil_value = 0

                rows.append(
                    [
                        path.label(),
                        output_type_value,
                        path.zoom().magnitude,
                        useful_zoom_value,
                        path.fov().magnitude,
                        exit_pupil_value,
                        path.telescope.dawes_limit().magnitude,  # dawes_limit() in Binoculars/Telescope returns Quantity
                        path.telescope.limiting_magnitude(),  # limiting_magnitude() in Binoculars/Telescope returns float/int
                        path.brightness().magnitude,  # brightness() in OpticalPath returns Quantity
                        path.length(),  # length() in OpticalPath returns int
                    ]
                )

            if rows:
                new_data = pd.DataFrame(rows, columns=columns)
                if result_data.empty:
                    result_data = new_data
                else:
                    for col in result_data.columns:
                        if result_data[col].dtype != new_data[col].dtype:
                            # Try to convert new_data's column to result_data's dtype if they are compatible
                            try:
                                new_data[col] = new_data[col].astype(
                                    result_data[col].dtype
                                )
                            except Exception as e:
                                logging.warning(
                                    f"Could not align dtype for column {col}: {e}. This might lead to concat issues."
                                )
                    result_data = pd.concat([result_data, new_data], ignore_index=True)
            return result_data

        result = pd.DataFrame(columns=columns)
        result = append(result, self._get_paths(GraphConstants.EYE_ID))
        result = append(result, self._get_paths(GraphConstants.IMAGE_ID))

        # Add ID column as first
        if not result.empty:  # Only add ID if DataFrame is not empty
            result["ID"] = result.index
            result = result[["ID"] + columns]
        else:  # If empty, ensure ID column exists for consistency if expected by other code
            result[
                "ID"
            ] = []  # Initialize with empty list or appropriate empty type for ID
            result = result[["ID"] + columns]

        return result

    def plot_zoom(self, dark_mode_override: Optional[bool] = None, **args):
        """
        Plot available magnification
        """
        if dark_mode_override is not None:
            effective_dark_mode = dark_mode_override
        else:
            effective_dark_mode = get_dark_mode()
        plot = self._plot(
            EquipmentTableLabels.ZOOM,
            "Available zoom",
            "Used equipment",
            "Magnification",
            dark_mode_enabled=effective_dark_mode,
            **args,
        )
        # Add marker for maximal useful zoom
        style = get_plot_style(effective_dark_mode) # Get style for the annotations
        max_zoom = self.max_zoom()
        plot.axhline(max_zoom, color=style['TEXT_COLOR'], linestyle="--", alpha=0.7)
        plot.annotate(
            "Max useful zoom due to atmosphere", (-0.4, max_zoom + 2), alpha=0.7, color=style['TEXT_COLOR']
        )

    def max_zoom(self):
        """
        Max useful zoom due to atmosphere
        """
        return 350

    def plot_fov(self, dark_mode_override: Optional[bool] = None, **args):
        """
        Plot available fields of view
        """
        if dark_mode_override is not None:
            effective_dark_mode = dark_mode_override
        else:
            effective_dark_mode = get_dark_mode()

        style = get_plot_style(effective_dark_mode)

        def formatter(tick, pos):
            return Utils.decdeg2dms(tick, pretty=True)

        def add_line(description, position):
            position = Utils.dms2decdeg(position)
            plot.axhline(position, color=style['TEXT_COLOR'], linestyle="--", alpha=0.7)
            plot.annotate(description, (-0.4, position + 0.03), alpha=0.7, color=style['TEXT_COLOR'])

        plot = self._plot(
            EquipmentTableLabels.FOV,
            "Available fields of view",
            "Used equipment",
            "Field if view [°]",
            dark_mode_enabled=effective_dark_mode,
            **args,
        )
        plot.yaxis.set_major_formatter(plt.FuncFormatter(formatter))
        # Pleiades width is 1°50'
        add_line("Pleiades size", (1, 50, 0))
        # Average moon size is 0°31'42"
        add_line("Moon size", (0, 31, 42))
        # M51 width is 0°11'
        add_line("M51 size", (0, 11, 0))

    def _plot(
        self,
        to_plot,
        title,
        x_label,
        y_label,
        dark_mode_enabled: bool,
        autolayout=False,
        multiline_labels=True,
        **args,
    ):
        style = get_plot_style(dark_mode_enabled)
        data = self._filter_and_merge(to_plot, multiline_labels)
        if autolayout:
            plt.rcParams.update({"figure.autolayout": True})

        # Pass title as None initially, then set it with color
        ax = data.plot(kind="bar", title=None, stacked=True, **args)

        fig = ax.figure # Get the figure object
        fig.patch.set_facecolor(style['FIGURE_FACE_COLOR'])
        ax.set_facecolor(style['AXES_FACE_COLOR'])

        ax.set_title(title, color=style['TEXT_COLOR']) # Set title color
        ax.set_xlabel(x_label, color=style['TEXT_COLOR'])
        ax.set_ylabel(y_label, color=style['TEXT_COLOR'])

        ax.tick_params(axis='x', colors=style['TICK_COLOR'])
        ax.tick_params(axis='y', colors=style['TICK_COLOR'])

        ax.spines['bottom'].set_color(style['AXIS_COLOR'])
        ax.spines['top'].set_color(style['AXIS_COLOR'])
        ax.spines['left'].set_color(style['AXIS_COLOR'])
        ax.spines['right'].set_color(style['AXIS_COLOR'])

        legend = ax.legend(loc="upper right")
        if legend: # Check if legend exists
            legend.get_frame().set_facecolor(style['AXES_FACE_COLOR'])
            legend.get_frame().set_edgecolor(style['AXIS_COLOR'])
            if legend.get_title(): # Check if legend has a title
                legend.get_title().set_color(style['TEXT_COLOR'])
            for text in legend.get_texts():
                text.set_color(style['TEXT_COLOR'])
        return ax

    def _filter_and_merge(self, to_plot, multiline_labels):
        """
        This methods filter data to plot and merge Eye and Image series together
        """
        # Filter only relevant data - by to_plot key
        data = self.data()[
            [to_plot, EquipmentTableLabels.TYPE, EquipmentTableLabels.LABEL]
        ].sort_values(by=to_plot)
        if len(data) <= 8:
            # Split label by ',' if multiline_labels is set to true
            labels = [
                label.replace(",", "\n") if multiline_labels else label
                for label in data[EquipmentTableLabels.LABEL].values
            ]
        else:
            # For more than 8 option display only ids
            labels = data.index
        # Merge Image and Eye series together
        return pd.DataFrame([{row[1]: row[0]} for row in data.values], index=labels)

    def plot_connection_graph(self, dark_mode_override: Optional[bool] = None, **args):
        # Connect all outputs with inputs
        self._connect()

        if dark_mode_override is not None:
            effective_dark_mode = dark_mode_override
        else:
            effective_dark_mode = get_dark_mode()

        current_plot_style = get_plot_style(effective_dark_mode)
        current_node_colors = get_plot_colors(effective_dark_mode)

<<<<<<< HEAD
        logger.debug(f"plot_connection_graph: effective_dark_mode = {effective_dark_mode}")
        logger.debug(f"plot_connection_graph: current_plot_style = {current_plot_style}")
        logger.debug(f"plot_connection_graph: current_node_colors = {current_node_colors}")

        vertex_types = list(self.connection_garph.vs[NodeLabels.TYPE]) # Collect to log
        logger.debug(f"plot_connection_graph: Vertex NodeTypes = {vertex_types}")

        # Calculate vertex colors with a default for missing types (e.g., red to see if it's hit)
        # Using a distinct default like bright green (#00FF00) for debugging this specific issue
        # if the user reported "all red", this helps see if the default is hit.
        # The previous default was black. The user saw red. Let's use a new color for the default.
        vertex_colors_list = [current_node_colors.get(v_type, '#FF00FF') for v_type in vertex_types] # Magenta default
        logger.debug(f"plot_connection_graph: Calculated vertex_colors_list for direct assignment = {vertex_colors_list}")

        # Determine general text color for labels
        text_color = current_plot_style.get('TEXT_COLOR', '#000000') # Black default for text
        logger.debug(f"plot_connection_graph: text_color for labels = {text_color}")

        if len(self.connection_garph.vs) == len(vertex_colors_list):
            for i, color_val in enumerate(vertex_colors_list):
                self.connection_garph.vs[i]['color'] = color_val
                self.connection_garph.vs[i]['label_color'] = text_color
                self.connection_garph.vs[i]['size'] = 20       # Default size
                self.connection_garph.vs[i]['label_dist'] = 1.5 # Default label distance
        else:
            logger.error("Mismatch between number of vertices and calculated colors. Skipping direct vertex property assignment.")

        background_color = current_plot_style.get('BACKGROUND_COLOR', '#D3D3D3') # Light gray default for debugging background
        logger.debug(f"plot_connection_graph: background_color = {background_color}")

        edge_color_val = current_plot_style.get('AXIS_COLOR', '#A9A9A9') # DarkGray default for debugging edges
        logger.debug(f"plot_connection_graph: edge_color_val = {edge_color_val}")

        # Call ig.plot(). Vertex-specific properties are now set on the graph itself.
        # Pass general styling for background and edges.
        return ig.plot(
            self.connection_garph,
            margin=80,
            background=background_color,
            edge_color=edge_color_val,
            # vertex_color, vertex_label_color, vertex_size, vertex_label_dist
            # are now set directly on graph.vs attributes.
            **args
        )
=======
        visual_style = {}
        visual_style["background"] = current_plot_style.get('BACKGROUND_COLOR', '#FFFFFF') # Default to white if not found
        visual_style["vertex_color"] = [current_node_colors.get(v_type, '#000000') for v_type in self.connection_garph.vs[NodeLabels.TYPE]] # Default to black
        visual_style["vertex_label_color"] = current_plot_style.get('TEXT_COLOR', '#000000') # Default to black
        visual_style["edge_color"] = current_plot_style.get('AXIS_COLOR', '#000000') # Default to black
        # Add other style elements if necessary, e.g., vertex_size, vertex_label_dist
        visual_style["vertex_label_dist"] = 1.5 # As it was in add_vertex
        visual_style["vertex_size"] = 20 # A default size

        return ig.plot(self.connection_garph, margin=80, visual_style=visual_style, **args)
>>>>>>> eb078fd8

    def plot_connection_graph_svg(self, dark_mode_override: Optional[bool] = None, **args):
        surface = ca.ImageSurface(ca.FORMAT_ARGB32, 800, 600)
        # Pass dark_mode_override to the plot_connection_graph call
        plot = self.plot_connection_graph(target=surface, dark_mode_override=dark_mode_override, **args)
        return plot._repr_svg_()[0]  # SVG string is first in tuple

    def _connect(self):
        logger.debug("Connecting nodes")
        for out_node in self.connection_garph.vs.select(node_type=OpticalType.OUTPUT):
            # Get output type
            connection_type = out_node[NodeLabels.CONNECTION_TYPE]
            for in_node in self.connection_garph.vs.select(
                node_type=OpticalType.INPUT, connection_type=connection_type
            ):
                # Connect all outputs with all inputs, excluding connecting part to itself
                out_id = OpticalEquipment.get_parent_id(out_node[NodeLabels.NAME])
                in_id = OpticalEquipment.get_parent_id(in_node[NodeLabels.NAME])
                if out_id != in_id:
                    self.add_edge(out_node, in_node)
        logger.debug(self.connection_garph)

    def add_vertex(
        self,
        node_name,
        equipment=None,
        node_type=OpticalType.GENERIC,
        connection_type=None,
    ):
        """
        Add single node to graph. Return new vertex.
        """
        logger.debug(f"Adding vertex {node_name}")
        self.connection_garph.add_vertex(node_name, label_dist=1.5)
        node = self.connection_garph.vs.find(name=node_name)

        if equipment is not None:
            node_type = equipment.type()
            node_label = "\n".join([equipment.get_name(), equipment.label()])
        elif node_type == OpticalType.GENERIC:
            node_label = node_name
        elif node_type == OpticalType.INPUT:
            node_label = str(connection_type) + " " + OpticalEquipment.IN
        elif node_type == OpticalType.OUTPUT:
            node_label = str(connection_type) + " " + OpticalEquipment.OUT
        else:
            node_label = ""

        node[NodeLabels.TYPE] = node_type
        node[NodeLabels.LABEL] = node_label
        node[NodeLabels.EQUIPMENT] = equipment
        node[NodeLabels.CONNECTION_TYPE] = connection_type

        return node

    def add_edge(self, node_from, node_to):
        logger.debug(f"Adding edge {node_from} -> {node_to}")
        # Add edge if only it doesn't exist
        # Check if an edge already exists. igraph's are_connected expects vertex IDs.
        # error=False ensures it returns a special value (like -1 or an invalid EID)
        # if no edge exists, instead of raising an error.
        # We consider directedness based on the graph type.

        source_id = node_from if isinstance(node_from, str) else node_from.index
        target_id = node_to if isinstance(node_to, str) else node_to.index

        existing_edge = self.connection_garph.get_eid(
            source_id,
            target_id,
            directed=True,
            error=False
        )
        if existing_edge < 0: # An edge ID is non-negative if it exists
            self.connection_garph.add_edge(source_id, target_id)

    def register(self, optical_eqipment):
        """
        Register any optical equipment in a optical graph.
        """
        optical_eqipment.register(self)<|MERGE_RESOLUTION|>--- conflicted
+++ resolved
@@ -311,7 +311,6 @@
         current_plot_style = get_plot_style(effective_dark_mode)
         current_node_colors = get_plot_colors(effective_dark_mode)
 
-<<<<<<< HEAD
         logger.debug(f"plot_connection_graph: effective_dark_mode = {effective_dark_mode}")
         logger.debug(f"plot_connection_graph: current_plot_style = {current_plot_style}")
         logger.debug(f"plot_connection_graph: current_node_colors = {current_node_colors}")
@@ -356,18 +355,7 @@
             # are now set directly on graph.vs attributes.
             **args
         )
-=======
-        visual_style = {}
-        visual_style["background"] = current_plot_style.get('BACKGROUND_COLOR', '#FFFFFF') # Default to white if not found
-        visual_style["vertex_color"] = [current_node_colors.get(v_type, '#000000') for v_type in self.connection_garph.vs[NodeLabels.TYPE]] # Default to black
-        visual_style["vertex_label_color"] = current_plot_style.get('TEXT_COLOR', '#000000') # Default to black
-        visual_style["edge_color"] = current_plot_style.get('AXIS_COLOR', '#000000') # Default to black
-        # Add other style elements if necessary, e.g., vertex_size, vertex_label_dist
-        visual_style["vertex_label_dist"] = 1.5 # As it was in add_vertex
-        visual_style["vertex_size"] = 20 # A default size
-
-        return ig.plot(self.connection_garph, margin=80, visual_style=visual_style, **args)
->>>>>>> eb078fd8
+  
 
     def plot_connection_graph_svg(self, dark_mode_override: Optional[bool] = None, **args):
         surface = ca.ImageSurface(ca.FORMAT_ARGB32, 800, 600)
