import logging

import pandas as pd
import requests_cache

from typing import Optional

from .utils import Utils
<<<<<<< HEAD
from apts.utils.planetary import get_moon_illumination
=======
from apts.utils.planetary import get_moon_phase_details
>>>>>>> e015409b
from apts.cache import get_timescale
from apts.config import get_dark_mode, get_weather_settings
from apts.constants.graphconstants import get_plot_style
from apts.weather_providers import (
    PirateWeather,
    VisualCrossing,
    OpenWeatherMap,
    Meteoblue,
)

logger = logging.getLogger(__name__)


class Weather:
    def __init__(
        self,
        lat,
        lon,
        local_timezone,
        provider_name: Optional[str] = None,
        api_key: Optional[str] = None,
    ):
        self.lat = lat
        self.lon = lon
        self.local_timezone = local_timezone

        # If provider_name is not explicitly given, get it from settings
        if provider_name is None:
            provider_name, config_api_key = get_weather_settings()
            # Use config_api_key if it's not None, otherwise use the passed api_key (which might be None)
            api_key = config_api_key if config_api_key is not None else api_key
        # If provider_name is given but api_key is not, try to get api_key from settings for that provider
        elif api_key is None:
            _, config_api_key = get_weather_settings(provider_name)
            api_key = config_api_key if config_api_key is not None else api_key

        # Fallback to default dummy key if API key is still None
        if api_key is None:
            api_key = "12345"
            logger.warning(
                f"API key for {provider_name or 'default provider'} not found in config. Using dummy key '12345'."
            )

        logger.info(
            f"Initializing weather provider: {provider_name} for lat={self.lat}, lon={self.lon}"
        )

        if provider_name == "pirateweather":
            provider = PirateWeather(api_key, lat, lon, local_timezone)
        elif provider_name == "visualcrossing":
            provider = VisualCrossing(api_key, lat, lon, local_timezone)
        elif provider_name == "openweathermap":
            provider = OpenWeatherMap(api_key, lat, lon, local_timezone)
        elif provider_name == "meteoblue":
            provider = Meteoblue(api_key, lat, lon, local_timezone)
        else:
            logger.error(f"Unknown weather provider specified: {provider_name}")
            raise ValueError(f"Unknown weather provider: {provider_name}")

        logger.info(f"Attempting to download data from {provider_name}.")
        self.data = provider.download_data()
        if self.data is not None and not self.data.empty:
            logger.info(f"Successfully downloaded weather data from {provider_name}.")
            ts = get_timescale()
<<<<<<< HEAD
            self.data["moonIllumination"] = self.data["time"].apply(
                lambda x: get_moon_illumination(ts.from_datetime(x))
=======
            moon_phase_details = self.data["time"].apply(
                lambda x: get_moon_phase_details(ts.from_datetime(x))
>>>>>>> e015409b
            )
            self.data["moonPhase"] = [item[0] for item in moon_phase_details]
            self.data["moonWaxing"] = [item[1] for item in moon_phase_details]
        else:
            logger.warning(
                f"Failed to download or received empty data from {provider_name}."
            )

    def _filter_data(self, rows):
        # Always add time column
        columns = list(set(["time"] + rows))
        return self.data[columns]  # pyright: ignore

    def plot_clouds(self, hours=24, dark_mode_override: Optional[bool] = None, **args):
        if dark_mode_override is not None:
            effective_dark_mode = dark_mode_override
        else:
            effective_dark_mode = get_dark_mode()

        style = get_plot_style(effective_dark_mode)
        data = self._filter_data(["cloudCover"])
        if data.empty:
            return None

        ax = args.pop("ax", None)
        fig = None

        if ax:
            fig = ax.figure
            # ax.set_facecolor(style['AXES_FACE_COLOR']) # Moved after pandas plot call

        # Preserve original args for pandas plot
        plot_kwargs = args.copy()
        plot_ax = data.plot(
            x="time", ylim=(0, 105), title="Clouds", ax=ax, **plot_kwargs
        )  # pyright: ignore

        if not ax:  # ax was created by data.plot()
            ax = plot_ax
            fig = ax.figure
            fig.patch.set_facecolor(style["FIGURE_FACE_COLOR"])
            ax.set_facecolor(style["AXES_FACE_COLOR"])
        else:  # ax was passed in, plot_ax is the same as ax. Apply facecolor after plot.
            ax.set_facecolor(style["AXES_FACE_COLOR"])
            fig.patch.set_facecolor(style["FIGURE_FACE_COLOR"])

        ax.set_title(ax.get_title(), color=style["TEXT_COLOR"])

        legend = ax.get_legend()
        if legend:
            legend.get_frame().set_facecolor(style["AXES_FACE_COLOR"])
            legend.get_frame().set_edgecolor(style["AXIS_COLOR"])
            for text_obj in legend.get_texts():  # Changed variable name
                text_obj.set_color(style["TEXT_COLOR"])
            if legend.get_title():
                legend.get_title().set_color(style["TEXT_COLOR"])

        Utils.annotate_plot(ax, "Cloud cover [%]", effective_dark_mode)
        return ax

    def plot_precipitation(
        self, hours=24, dark_mode_override: Optional[bool] = None, **args
    ):
        if dark_mode_override is not None:
            effective_dark_mode = dark_mode_override
        else:
            effective_dark_mode = get_dark_mode()

        style = get_plot_style(effective_dark_mode)
        data = self._filter_data(["precipIntensity", "precipProbability"])
        if data.empty:
            return None

        ax = args.pop("ax", None)
        fig = None

        if ax:
            fig = ax.figure
            # ax.set_facecolor(style['AXES_FACE_COLOR']) # Moved after pandas plot call

        plot_kwargs = args.copy()
        plot_ax = data.plot(
            x="time",
            title="Precipitation intensity and probability",
            ax=ax,
            **plot_kwargs,
        )  # pyright: ignore

        if not ax:  # ax was created by data.plot()
            ax = plot_ax
            fig = ax.figure
            fig.patch.set_facecolor(style["FIGURE_FACE_COLOR"])
            ax.set_facecolor(style["AXES_FACE_COLOR"])
        else:  # ax was passed in, plot_ax is the same as ax. Apply facecolor after plot.
            ax.set_facecolor(style["AXES_FACE_COLOR"])
            fig.patch.set_facecolor(style["FIGURE_FACE_COLOR"])

        ax.set_title(ax.get_title(), color=style["TEXT_COLOR"])

        legend = ax.get_legend()
        if legend:
            legend.get_frame().set_facecolor(style["AXES_FACE_COLOR"])
            legend.get_frame().set_edgecolor(style["AXIS_COLOR"])
            for text_obj in legend.get_texts():  # Changed variable name
                text_obj.set_color(style["TEXT_COLOR"])
            if legend.get_title():
                legend.get_title().set_color(style["TEXT_COLOR"])

        Utils.annotate_plot(ax, "Probability", effective_dark_mode)
        return ax

    def plot_precipitation_type_summary(
        self, hours=24, dark_mode_override: Optional[bool] = None, **args
    ):
        if dark_mode_override is not None:
            effective_dark_mode = dark_mode_override
        else:
            effective_dark_mode = get_dark_mode()

        style = get_plot_style(effective_dark_mode)  # Use effective_dark_mode
        data = self._filter_data(["precipType"])
        if data.empty:
            return None

        ax = args.pop("ax", None)
        fig = None
        plot_kwargs = args.copy()  # Preserve original args

        if ax:
            fig = ax.figure
            # ax.set_facecolor(style['AXES_FACE_COLOR']) # Moved after pandas plot call

        # Pandas pie plot returns an Axes object.
        plot_ax = (
            data.groupby("precipType")  # pyright: ignore
            .size()
            .plot(kind="pie", label="Precipitation type summary", ax=ax, **plot_kwargs)
        )
        # If ax was not passed, it's created by plot command.
        if not ax:
            ax = plot_ax
            fig = ax.figure
            fig.patch.set_facecolor(style["FIGURE_FACE_COLOR"])
            # For pie charts, explicitly set AXES_FACE_COLOR, as it might not have other elements like grids
            ax.set_facecolor(style["AXES_FACE_COLOR"])
        else:  # ax was passed in, plot_ax is the same as ax. Apply facecolor after plot.
            ax.set_facecolor(style["AXES_FACE_COLOR"])
            fig.patch.set_facecolor(style["FIGURE_FACE_COLOR"])

        # Style title and ylabel (pie charts often use ylabel for the 'label' arg)
        title_text = ax.get_title()
        if (
            not title_text and "label" in plot_kwargs
        ):  # Pandas might use 'label' for title in pie
            title_text = plot_kwargs["label"]
        if not title_text and hasattr(ax, "get_label"):  # Fallback if available
            title_text = ax.get_label()

        ax.set_title(title_text, color=style["TEXT_COLOR"])
        ax.set_ylabel(
            ax.get_ylabel(), color=style["TEXT_COLOR"]
        )  # Y-label (usually the category name)

        # Style texts within the pie chart (percentages, labels)
        for text_obj in ax.texts:
            text_obj.set_color(style["TEXT_COLOR"])

        # Pie charts don't typically have legends in the same way line plots do.
        # Wedge colors can be passed via `colors` kwarg in plot_kwargs if needed.
        return ax

    def plot_clouds_summary(
        self, hours=24, dark_mode_override: Optional[bool] = None, **args
    ):
        if dark_mode_override is not None:
            effective_dark_mode = dark_mode_override
        else:
            effective_dark_mode = get_dark_mode()

        style = get_plot_style(effective_dark_mode)  # Use effective_dark_mode
        data = self._filter_data(["summary"])
        if data.empty:
            return None

        ax = args.pop("ax", None)
        fig = None
        plot_kwargs = args.copy()

        if ax:
            fig = ax.figure
            # ax.set_facecolor(style['AXES_FACE_COLOR']) # Moved after pandas plot call

        plot_ax = (
            data.groupby("summary")  # pyright: ignore
            .size()
            .plot(kind="pie", label="Cloud summary", ax=ax, **plot_kwargs)
        )
        if not ax:
            ax = plot_ax
            fig = ax.figure
            fig.patch.set_facecolor(style["FIGURE_FACE_COLOR"])
            ax.set_facecolor(style["AXES_FACE_COLOR"])
        else:  # ax was passed in, plot_ax is the same as ax. Apply facecolor after plot.
            ax.set_facecolor(style["AXES_FACE_COLOR"])
            fig.patch.set_facecolor(style["FIGURE_FACE_COLOR"])

        title_text = ax.get_title()
        if not title_text and "label" in plot_kwargs:
            title_text = plot_kwargs["label"]
        if not title_text and hasattr(ax, "get_label"):
            title_text = ax.get_label()

        ax.set_title(title_text, color=style["TEXT_COLOR"])
        ax.set_ylabel(ax.get_ylabel(), color=style["TEXT_COLOR"])

        for text_obj in ax.texts:
            text_obj.set_color(style["TEXT_COLOR"])

        return ax

    def plot_temperature(
        self, hours=24, dark_mode_override: Optional[bool] = None, **args
    ):
        if dark_mode_override is not None:
            effective_dark_mode = dark_mode_override
        else:
            effective_dark_mode = get_dark_mode()

        style = get_plot_style(effective_dark_mode)
        data = self._filter_data(["temperature", "apparentTemperature", "dewPoint"])
        if data.empty:
            return None

        ax = args.pop("ax", None)
        fig = None

        if ax:
            fig = ax.figure
            # ax.set_facecolor(style['AXES_FACE_COLOR']) # Moved after pandas plot call

        plot_kwargs = args.copy()
        plot_ax = data.plot(x="time", title="Temperatures", ax=ax, **plot_kwargs)  # pyright: ignore

        if not ax:  # ax was created by data.plot()
            ax = plot_ax
            fig = ax.figure
            fig.patch.set_facecolor(style["FIGURE_FACE_COLOR"])
            ax.set_facecolor(style["AXES_FACE_COLOR"])
        else:  # ax was passed in, plot_ax is the same as ax. Apply facecolor after plot.
            ax.set_facecolor(style["AXES_FACE_COLOR"])
            fig.patch.set_facecolor(style["FIGURE_FACE_COLOR"])

        ax.set_title(ax.get_title(), color=style["TEXT_COLOR"])

        legend = ax.get_legend()
        if legend:
            legend.get_frame().set_facecolor(style["AXES_FACE_COLOR"])
            legend.get_frame().set_edgecolor(style["AXIS_COLOR"])
            for text_obj in legend.get_texts():  # Changed variable name
                text_obj.set_color(style["TEXT_COLOR"])
            if legend.get_title():
                legend.get_title().set_color(style["TEXT_COLOR"])

        Utils.annotate_plot(ax, "Temperature [°C]", effective_dark_mode)
        return ax

    def plot_wind(self, hours=24, dark_mode_override: Optional[bool] = None, **args):
        if dark_mode_override is not None:
            effective_dark_mode = dark_mode_override
        else:
            effective_dark_mode = get_dark_mode()

        style = get_plot_style(effective_dark_mode)
        max_wind_speed = self.data[["windSpeed"]].max().max()
        data = self._filter_data(["windSpeed"])
        if data.empty:
            return None

        ax = args.pop("ax", None)
        fig = None

        if ax:
            fig = ax.figure
            # ax.set_facecolor(style['AXES_FACE_COLOR']) # Moved after pandas plot call

        plot_kwargs = args.copy()
        plot_ax = data.plot(  # pyright: ignore
            x="time",
            y="windSpeed",
            ylim=(0, max_wind_speed + 1),
            title="Wind speed",
            ax=ax,
            **plot_kwargs,
        )

        if not ax:  # ax was created by data.plot()
            ax = plot_ax
            fig = ax.figure
            fig.patch.set_facecolor(style["FIGURE_FACE_COLOR"])
            ax.set_facecolor(style["AXES_FACE_COLOR"])
        else:  # ax was passed in, plot_ax is the same as ax. Apply facecolor after plot.
            ax.set_facecolor(style["AXES_FACE_COLOR"])
            fig.patch.set_facecolor(style["FIGURE_FACE_COLOR"])

        ax.set_title(ax.get_title(), color=style["TEXT_COLOR"])

        legend = ax.get_legend()
        if legend:
            legend.get_frame().set_facecolor(style["AXES_FACE_COLOR"])
            legend.get_frame().set_edgecolor(style["AXIS_COLOR"])
            for text_obj in legend.get_texts():  # Changed variable name
                text_obj.set_color(style["TEXT_COLOR"])
            if legend.get_title():
                legend.get_title().set_color(style["TEXT_COLOR"])

        Utils.annotate_plot(ax, "Wind speed [km/h]", effective_dark_mode)
        return ax

    def plot_pressure_and_ozone(
        self, hours=24, dark_mode_override: Optional[bool] = None, **args
    ):
        if dark_mode_override is not None:
            effective_dark_mode = dark_mode_override
        else:
            effective_dark_mode = get_dark_mode()

        style = get_plot_style(effective_dark_mode)

        # Check for available columns
        available_columns = [
            col
            for col in ["pressure", "ozone"]
            if col in self.data.columns
            and self.data[col].astype(str).str.lower().nunique() > 1
            and self.data[col].notna().any()
        ]
        if not available_columns:
            return None  # Nothing to plot

        data = self._filter_data(available_columns)
        if data.empty:
            return None

        ax = args.pop("ax", None)
        fig = None
        plot_kwargs = args.copy()

        if ax:
            fig = ax.figure

        # Determine plot parameters based on available data
        plot_title = "Pressure"
        secondary_y_plot = []
        if "ozone" in available_columns and "pressure" in available_columns:
            plot_title = "Pressure and Ozone"
            secondary_y_plot = ["ozone"]
        elif "ozone" in available_columns:
            plot_title = "Ozone"

        plot_ax = data.plot(  # pyright: ignore
            x="time",
            title=plot_title,
            secondary_y=secondary_y_plot,
            ax=ax,
            **plot_kwargs,
        )

        if not ax:  # ax was created by data.plot()
            ax = plot_ax
            fig = ax.figure
            fig.patch.set_facecolor(style["FIGURE_FACE_COLOR"])
            ax.set_facecolor(style["AXES_FACE_COLOR"])
        else:  # ax was passed in
            ax.set_facecolor(style["AXES_FACE_COLOR"])
            fig.patch.set_facecolor(style["FIGURE_FACE_COLOR"])

        ax.set_title(ax.get_title(), color=style["TEXT_COLOR"])

        # Style primary legend
        legend = ax.get_legend()
        if legend:
            legend.get_frame().set_facecolor(style["AXES_FACE_COLOR"])
            legend.get_frame().set_edgecolor(style["AXIS_COLOR"])
            for text_obj in legend.get_texts():
                text_obj.set_color(style["TEXT_COLOR"])
            if legend.get_title():
                legend.get_title().set_color(style["TEXT_COLOR"])

        # Annotate primary Y axis
        primary_y_label = ""
        if "pressure" in available_columns:
            primary_y_label = "Pressure [hPa]"
        elif "ozone" in available_columns:
            primary_y_label = "Ozone [DU]"  # Assuming Dobson Units for Ozone
        Utils.annotate_plot(ax, primary_y_label, effective_dark_mode)

        # Style secondary Y axis if it exists
        if secondary_y_plot and hasattr(ax, "right_ax"):
            ax_secondary = ax.right_ax
            ax_secondary.set_ylabel(
                "Ozone [DU]",
                color=style["TEXT_COLOR"],  # Assuming Dobson Units
            )
            ax_secondary.tick_params(axis="y", colors=style["TICK_COLOR"])
            ax_secondary.spines["right"].set_color(style["AXIS_COLOR"])

        return ax

    def get_critical_data(self, start, stop):
        if self.data.empty:
            return pd.DataFrame(
                columns=[
                    "time",
                    "cloudCover",
                    "precipProbability",
                    "windSpeed",
                    "temperature",
                    "visibility",
                    "moonIllumination",
                ]
            )
        data = self._filter_data(
            [
                "cloudCover",
                "precipProbability",
                "windSpeed",
                "temperature",
                "visibility",
                "moonIllumination",
            ]
        )
        return data[(data.time >= start) & (data.time <= stop)]  # pyright: ignore

    def plot_visibility(
        self, hours=24, dark_mode_override: Optional[bool] = None, **args
    ):
        if dark_mode_override is not None:
            effective_dark_mode = dark_mode_override
        else:
            effective_dark_mode = get_dark_mode()

        style = get_plot_style(effective_dark_mode)
        data = self._filter_data(["visibility"])
        data = data.query("visibility != 'none'")  # pyright: ignore
        if data.empty:
            return None

        ax = args.pop("ax", None)
        fig = None

        if ax:
            fig = ax.figure
            # ax.set_facecolor(style['AXES_FACE_COLOR']) # Moved after pandas plot call

        plot_kwargs = args.copy()
        plot_ax = data.plot(x="time", title="Visibility", ax=ax, **plot_kwargs)  # pyright: ignore

        if not ax:  # ax was created by data.plot()
            ax = plot_ax
            fig = ax.figure
            fig.patch.set_facecolor(style["FIGURE_FACE_COLOR"])
            ax.set_facecolor(style["AXES_FACE_COLOR"])
        else:  # ax was passed in, plot_ax is the same as ax. Apply facecolor after plot.
            ax.set_facecolor(style["AXES_FACE_COLOR"])
            fig.patch.set_facecolor(style["FIGURE_FACE_COLOR"])

        ax.set_title(ax.get_title(), color=style["TEXT_COLOR"])

        legend = ax.get_legend()
        if legend:
            legend.get_frame().set_facecolor(style["AXES_FACE_COLOR"])
            legend.get_frame().set_edgecolor(style["AXIS_COLOR"])
            for text_obj in legend.get_texts():  # Changed variable name
                text_obj.set_color(style["TEXT_COLOR"])
            if legend.get_title():
                legend.get_title().set_color(style["TEXT_COLOR"])

        Utils.annotate_plot(ax, "Visibility [km]", effective_dark_mode)
        return ax

    def plot_moon_illumination(
        self, hours=24, dark_mode_override: Optional[bool] = None, **args
    ):
        if dark_mode_override is not None:
            effective_dark_mode = dark_mode_override
        else:
            effective_dark_mode = get_dark_mode()

        style = get_plot_style(effective_dark_mode)
<<<<<<< HEAD
        data = self._filter_data(["moonIllumination"])
=======
        data = self._filter_data(["moonPhase", "moonWaxing"])
>>>>>>> e015409b
        if data.empty:
            return None

        ax = args.pop("ax", None)
        fig = None

        if ax:
            fig = ax.figure
            # ax.set_facecolor(style['AXES_FACE_COLOR']) # Moved after pandas plot call

        # Determine the title based on waxing/waning
        # Taking the status from the first data point for simplicity
        is_waxing = data["moonWaxing"].iloc[0]
        title = f"Moon Phase {'Waxing' if is_waxing else 'Waning'}"

        plot_kwargs = args.copy()
        plot_ax = data.plot(
<<<<<<< HEAD
            x="time", ylim=(0, 105), title="Moon Illumination", ax=ax, **plot_kwargs
=======
            x="time", y="moonPhase", ylim=(0, 105), title=title, ax=ax, **plot_kwargs
>>>>>>> e015409b
        )  # pyright: ignore

        if not ax:  # ax was created by data.plot()
            ax = plot_ax
            fig = ax.figure
            fig.patch.set_facecolor(style["FIGURE_FACE_COLOR"])
            ax.set_facecolor(style["AXES_FACE_COLOR"])
        else:  # ax was passed in, plot_ax is the same as ax. Apply facecolor after plot.
            ax.set_facecolor(style["AXES_FACE_COLOR"])
            fig.patch.set_facecolor(style["FIGURE_FACE_COLOR"])

        ax.set_title(ax.get_title(), color=style["TEXT_COLOR"])

        legend = ax.get_legend()
        if legend:
            legend.get_frame().set_facecolor(style["AXES_FACE_COLOR"])
            legend.get_frame().set_edgecolor(style["AXIS_COLOR"])
            for text_obj in legend.get_texts():  # Changed variable name
                text_obj.set_color(style["TEXT_COLOR"])
            if legend.get_title():
                legend.get_title().set_color(style["TEXT_COLOR"])

        Utils.annotate_plot(ax, "Illumination [%]", effective_dark_mode)
        return ax<|MERGE_RESOLUTION|>--- conflicted
+++ resolved
@@ -6,11 +6,7 @@
 from typing import Optional
 
 from .utils import Utils
-<<<<<<< HEAD
 from apts.utils.planetary import get_moon_illumination
-=======
-from apts.utils.planetary import get_moon_phase_details
->>>>>>> e015409b
 from apts.cache import get_timescale
 from apts.config import get_dark_mode, get_weather_settings
 from apts.constants.graphconstants import get_plot_style
@@ -75,13 +71,8 @@
         if self.data is not None and not self.data.empty:
             logger.info(f"Successfully downloaded weather data from {provider_name}.")
             ts = get_timescale()
-<<<<<<< HEAD
             self.data["moonIllumination"] = self.data["time"].apply(
                 lambda x: get_moon_illumination(ts.from_datetime(x))
-=======
-            moon_phase_details = self.data["time"].apply(
-                lambda x: get_moon_phase_details(ts.from_datetime(x))
->>>>>>> e015409b
             )
             self.data["moonPhase"] = [item[0] for item in moon_phase_details]
             self.data["moonWaxing"] = [item[1] for item in moon_phase_details]
@@ -571,11 +562,7 @@
             effective_dark_mode = get_dark_mode()
 
         style = get_plot_style(effective_dark_mode)
-<<<<<<< HEAD
         data = self._filter_data(["moonIllumination"])
-=======
-        data = self._filter_data(["moonPhase", "moonWaxing"])
->>>>>>> e015409b
         if data.empty:
             return None
 
@@ -593,11 +580,7 @@
 
         plot_kwargs = args.copy()
         plot_ax = data.plot(
-<<<<<<< HEAD
             x="time", ylim=(0, 105), title="Moon Illumination", ax=ax, **plot_kwargs
-=======
-            x="time", y="moonPhase", ylim=(0, 105), title=title, ax=ax, **plot_kwargs
->>>>>>> e015409b
         )  # pyright: ignore
 
         if not ax:  # ax was created by data.plot()
