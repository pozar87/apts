import pandas as pd
from importlib import resources
import pint

class Catalogs:
    @staticmethod
    def _load_messier_with_units():
        # Load Messier catalogue data
        messier_df = pd.read_csv(str(resources.files('apts').joinpath('data/messier.csv')))

<<<<<<< HEAD
=======
        # Set proper dtypes for string columns
        string_columns = ['Messier', 'NGC', 'Name', 'Type', 'Constellation']
        for column in string_columns:
            messier_df[column] = messier_df[column].astype('string')

>>>>>>> a218bc40
        # Create unit registry
        ureg = pint.UnitRegistry()

        # Define astronomical units that might not be in Pint by default
        ureg.define('mag = [magnitude] = mag')  # Astronomical magnitude
        ureg.define('hour = 60 * minute = h = hr')  # Hour for Right Ascension

        # Convert columns to quantities with units
        messier_df['Distance'] = messier_df['Distance'].apply(lambda x: x * ureg.light_year)
        messier_df['RA'] = messier_df['RA'].apply(lambda x: x * ureg.hour)
        messier_df['Dec'] = messier_df['Dec'].apply(lambda x: x * ureg.degree)
        messier_df['Width'] = messier_df['Width'].apply(lambda x: x * ureg.arcminute)
        messier_df['Height'] = messier_df['Height'].apply(lambda x: x * ureg.arcminute)
        messier_df['Magnitude'] = messier_df['Magnitude'].apply(lambda x: x * ureg.mag)

        return messier_df

    # Initialize the catalog with pint unit objects
    MESSIER = _load_messier_with_units()

    # Load NGC catalogue data
    #NGC = pandas.read_csv(pkg_resources.resource_filename('apts', 'data/ngc.csv'))<|MERGE_RESOLUTION|>--- conflicted
+++ resolved
@@ -8,14 +8,11 @@
         # Load Messier catalogue data
         messier_df = pd.read_csv(str(resources.files('apts').joinpath('data/messier.csv')))
 
-<<<<<<< HEAD
-=======
         # Set proper dtypes for string columns
         string_columns = ['Messier', 'NGC', 'Name', 'Type', 'Constellation']
         for column in string_columns:
             messier_df[column] = messier_df[column].astype('string')
 
->>>>>>> a218bc40
         # Create unit registry
         ureg = pint.UnitRegistry()
 
