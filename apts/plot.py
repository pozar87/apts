import logging
from datetime import datetime, timedelta
from typing import TYPE_CHECKING, Optional

import matplotlib.dates as mdates
import numpy
import pandas as pd
import svgwrite as svg
from matplotlib import lines, pyplot
from matplotlib.patches import Ellipse
from skyfield.api import Star as SkyfieldStar
from skyfield.units import Angle

from apts.config import get_dark_mode
from apts.constants.graphconstants import (
    OpticalType,
    get_planet_color,
    get_plot_colors,
    get_plot_style,
)
from apts.constants.plot import CoordinateSystem
from apts.i18n import _thread_local, gettext_
from apts.utils.planetary import get_reverse_translated_planet_names
from apts.utils.plot import Utils

from .cache import get_hipparcos_data
from .constants import ObjectTableLabels

if TYPE_CHECKING:
    from .observations import Observation

logger = logging.getLogger(__name__)


def _calculate_parallactic_angle(
    latitude_deg: float, declination: "Angle", azimuth: "Angle"
) -> float:
    """Calculates the parallactic angle in degrees."""
    if abs(declination.degrees) > 89.99:
        return 0.0

    lat_rad = numpy.deg2rad(latitude_deg)
    dec_rad = declination.radians
    az_rad = azimuth.radians

    sin_q = numpy.sin(az_rad) * numpy.cos(lat_rad) / numpy.cos(dec_rad)
    sin_q = numpy.clip(sin_q, -1.0, 1.0)
    q_rad = numpy.arcsin(sin_q)
    return numpy.rad2deg(q_rad)


def _calculate_ellipse_angle(
    pos_angle: float,
    parallactic_angle: float,
    coordinate_system: CoordinateSystem,
    flipped_horizontally: bool,
    flipped_vertically: bool,
) -> float:
    """Calculates the final rotation angle for a celestial object's ellipse."""
    if coordinate_system == CoordinateSystem.HORIZONTAL:
        angle = pos_angle - parallactic_angle
    else:  # EQUATORIAL
        angle = pos_angle

    if flipped_horizontally:
        angle = -angle
    if flipped_vertically:
        angle = 180 - angle

    return angle


def _get_object_angular_size_deg(observation: "Observation", object_name: str) -> float:
    """Gets the angular size of a solar system object in degrees."""
    visible_planets = observation.get_visible_planets()
    object_data = visible_planets[visible_planets["Name"] == object_name]
    if not object_data.empty:
        size_arcsec = object_data.iloc[0].get(ObjectTableLabels.SIZE)
        if pd.notna(size_arcsec):
            if hasattr(size_arcsec, "magnitude"):
                size_arcsec = size_arcsec.magnitude
            return float(size_arcsec) / 3600.0
    # Default size if not found or NaN
    if object_name in ["Sun", "Moon"]:
        return 0.5
    return 0.0


def _get_brightness_color(magnitude: Optional[float]) -> str:
    """
    Calculates a grayscale color based on the magnitude of a celestial object.
    Dimmer objects get a color closer to the background.
    """
    if hasattr(magnitude, "magnitude"):
        magnitude = magnitude.magnitude
    if magnitude is None or pd.isna(magnitude):
        return "none"

    # Normalize magnitude to a 0-1 range for color mapping
    # Typical naked-eye limit is 6. Faintest in catalogs can be ~15-20.
    # Let's cap the range for better visual differentiation.
    min_mag = 2.0  # Brightest objects
    max_mag = 12.0  # Faintest objects for fill variation

    norm_mag = (magnitude - min_mag) / (max_mag - min_mag)
    norm_mag = numpy.clip(norm_mag, 0, 1)

    # Invert the value, so brighter objects (lower mag) are lighter
    brightness = 1 - norm_mag

    # Blend the color with the background color to avoid pure white/black
    bg_color = pyplot.colormaps.get_cmap("gray")(0)
    fg_color = pyplot.colormaps.get_cmap("gray")(brightness)

    # Simple alpha blending: final_color = fg * alpha + bg * (1 - alpha)
    # We use brightness as a proxy for alpha here.
    final_color_val = fg_color[0] * brightness + bg_color[0] * (1 - brightness)
    final_color_val = numpy.clip(final_color_val, 0, 1)

    return str(final_color_val)


def _normalize_dates(start, stop):
    if start is None or stop is None:
        return (None, None)
    if stop < start:
        stop += timedelta(days=1)
    return (start, stop)


def _create_ra_zoom_mask(ra_hours, xlim):
    """
    Create a mask for RA values that fall within the zoom window,
    handling the case where the window crosses the RA = 0/24 boundary.

    Args:
        ra_hours: array of RA values in hours
        xlim: tuple of (xmin, xmax) RA values in hours

    Returns:
        boolean array mask indicating which RA values are in the zoom window
    """
    ra_min, ra_max = xlim

    if ra_min <= ra_max:
        # Normal case: no wrapping
        return (ra_hours >= ra_min) & (ra_hours <= ra_max)
    else:
        # Wrapping case: window crosses RA = 0/24 boundary
        return (ra_hours >= ra_min) | (ra_hours <= ra_max)


def plot_visible_planets_svg(
    observation: "Observation", dark_mode_override: Optional[bool] = None, **args
):
    if dark_mode_override is not None:
        effective_dark_mode = dark_mode_override
    else:
        effective_dark_mode = get_dark_mode()

    style = get_plot_style(effective_dark_mode)
    default_fill_color = style["AXES_FACE_COLOR"]

    visible_planets = observation.get_visible_planets(**args)
    dwg = svg.Drawing(style={"background-color": style["BACKGROUND_COLOR"]})
    if not visible_planets.empty:
        max_size = visible_planets[["Size"]].max().iloc[0]
        max_size_val = (
            max_size.magnitude if hasattr(max_size, "magnitude") else max_size
        )
    else:
        max_size_val = 0
    y = int(max_size_val + 12)
    x = 20
    minimal_delta = 52
    last_radius = None
    for planet in visible_planets[["Name", "Size", "Phase", "TechnicalName"]].values:
        name = planet[0]
        radius_with_units = planet[1]
        radius = (
            radius_with_units.magnitude
            if hasattr(radius_with_units, "magnitude")
            else radius_with_units
        )
        phase_with_units = planet[2]
        phase = (
            phase_with_units.magnitude
            if hasattr(phase_with_units, "magnitude")
            else phase_with_units
        )
        phase_str = str(round(phase, 2))

        if last_radius is None:
            y += radius
            x += radius
        else:
            x += max(radius + last_radius + 10, minimal_delta)
        last_radius = radius
        dwg.add(
            dwg.circle(
                center=(x, y),
                r=radius,
                stroke=style["AXIS_COLOR"],
                stroke_width="1",
                fill=get_planet_color(name, effective_dark_mode, default_fill_color),
            )
        )
        dwg.add(
            dwg.text(
                name,
                insert=(x, y + radius + 15),
                text_anchor="middle",
                fill=style["TEXT_COLOR"],
            )
        )
        dwg.add(
            dwg.text(
                phase_str + "%",
                insert=(x, y - radius - 4),
                text_anchor="middle",
                fill=style["TEXT_COLOR"],
            )
        )
    return dwg.tostring()


def plot_visible_planets(
    observation: "Observation", dark_mode_override: Optional[bool] = None, **args
):
    try:
        from IPython.display import SVG  # pyright: ignore
    except ImportError:
        logger.warning(gettext_("You can plot images only in Ipython notebook!"))
        return
    return SVG(plot_visible_planets_svg(observation, dark_mode_override, **args))


def _generate_plot_messier(
    observation: "Observation", dark_mode_override: Optional[bool] = None, **args
):
    if dark_mode_override is not None:
        effective_dark_mode = dark_mode_override
    else:
        effective_dark_mode = get_dark_mode()

    style = get_plot_style(effective_dark_mode)

    ax = args.pop("ax", None)
    fig = None
    if ax:
        fig = ax.figure
    else:
        fig, ax = pyplot.subplots(figsize=(18, 12), **args)

    fig.patch.set_facecolor(style["FIGURE_FACE_COLOR"])
    ax.set_facecolor(style["AXES_FACE_COLOR"])

    try:
        messier_df = observation.get_visible_messier().copy()

        if len(messier_df) == 0:
            if observation.start is not None and observation.time_limit is not None:
                ax.set_xlim(
                    [
                        observation.start - timedelta(minutes=15),
                        observation.time_limit + timedelta(minutes=15),
                    ]
                )
            ax.set_ylim(0, 90)
            _mark_observation(observation, ax, effective_dark_mode, style)
            _mark_good_conditions(
                observation,
                ax,
                observation.conditions.min_object_altitude,
                90,
                effective_dark_mode,
                style,
            )
            Utils.annotate_plot(
                ax,
                gettext_("Altitude [°]"),
                effective_dark_mode,
                observation.place.local_timezone,
            )
            ax.set_title(
                gettext_("Messier Objects Altitude"), color=style["TEXT_COLOR"]
            )
            logger.info(
                gettext_("Generated empty Messier plot as no objects are visible.")
            )
            return fig

        LIGHT_MESSIER_TYPE_COLORS = {
            gettext_("Galaxy"): "#8CA2AD",
            gettext_("Globular Cluster"): "#A38F9B",
            gettext_("Open Cluster"): "#8EA397",
            gettext_("Nebula"): "#9B8FA3",
            gettext_("Planetary Nebula"): "#A39B8F",
            gettext_("Supernova Remnant"): "#AD9F9A",
            gettext_("Other"): "#A0A0A0",
        }
        DARK_MESSIER_TYPE_COLORS = {
            gettext_("Galaxy"): "#5A1A75",
            gettext_("Globular Cluster"): "#CCCCCC",
            gettext_("Open Cluster"): "#FFFFFF",
            gettext_("Nebula"): "#5A1A75",
            gettext_("Planetary Nebula"): "#007447",
            gettext_("Supernova Remnant"): "#BBBBBB",
            gettext_("Other"): "#999999",
        }

        if effective_dark_mode:
            current_messier_colors = DARK_MESSIER_TYPE_COLORS
        else:
            current_messier_colors = LIGHT_MESSIER_TYPE_COLORS

        plotted_types = {}

        for col in [ObjectTableLabels.ALTITUDE, ObjectTableLabels.WIDTH, "Height"]:
            if col in messier_df.columns and hasattr(
                messier_df[col].iloc[0], "magnitude"
            ):
                messier_df[col] = messier_df[col].apply(
                    lambda x: x.magnitude if hasattr(x, "magnitude") else x
                )

        for _, obj in messier_df.iterrows():
            transit = obj[ObjectTableLabels.TRANSIT]
            if pd.notna(transit):
                altitude = obj[ObjectTableLabels.ALTITUDE]
                obj_type = gettext_(obj["Type"])
                width = obj[ObjectTableLabels.WIDTH]
                height = obj["Height"] if "Height" in obj else width
                messier_id = obj[ObjectTableLabels.MESSIER]
                marker_size = (width * height) ** 0.5
                color = current_messier_colors.get(
                    obj_type, current_messier_colors[gettext_("Other")]
                )
                plotted_types[obj_type] = color
                ax.scatter(transit, altitude, s=marker_size**2, marker="o", c=color)
                ax.annotate(
                    messier_id,
                    (transit, altitude),
                    xytext=(5, 5),
                    textcoords="offset points",
                    color=style["TEXT_COLOR"],
                )

        if observation.start is not None and observation.time_limit is not None:
            ax.set_xlim(
                [
                    observation.start - timedelta(minutes=15),
                    observation.time_limit + timedelta(minutes=15),
                ]
            )
        ax.set_ylim(0, 90)
        date_format = mdates.DateFormatter(
            "%H:%M:%S %Z", tz=observation.place.local_timezone
        )
        ax.xaxis.set_major_formatter(date_format)
        _mark_observation(observation, ax, effective_dark_mode, style)
        _mark_good_conditions(
            observation,
            ax,
            observation.conditions.min_object_altitude,
            90,
            effective_dark_mode,
            style,
        )
        Utils.annotate_plot(
            ax,
            gettext_("Altitude [°]"),
            effective_dark_mode,
            observation.place.local_timezone,
        )

        legend_handles = [
            lines.Line2D(
                [0],
                [0],
                marker="o",
                color="w",
                label=obj_type,
                markerfacecolor=color,
                markersize=10,
            )
            for obj_type, color in plotted_types.items()
        ]
        legend = ax.legend(handles=legend_handles, title=gettext_("Object Types"))
        legend.get_frame().set_facecolor(style["AXES_FACE_COLOR"])
        legend.get_frame().set_edgecolor(style["AXIS_COLOR"])
        legend.get_title().set_color(style["TEXT_COLOR"])
        for text in legend.get_texts():
            text.set_color(style["TEXT_COLOR"])

        ax.set_title(gettext_("Messier Objects Altitude"), color=style["TEXT_COLOR"])
        logger.info(gettext_("Successfully generated Messier plot."))
        return fig

    except Exception as e:
        logger.error(f"Error generating Messier plot: {e}", exc_info=True)
        ax.clear()
        fig.patch.set_facecolor(style["FIGURE_FACE_COLOR"])
        ax.set_facecolor(style["AXES_FACE_COLOR"])

        error_text_color = "#FF6B6B" if effective_dark_mode else "red"
        ax.text(
            0.5,
            0.5,
            gettext_("Error generating Messier plot.\nSee logs for details."),
            horizontalalignment="center",
            verticalalignment="center",
            fontsize=12,
            color=error_text_color,
            wrap=True,
            transform=ax.transAxes,
        )
        ax.set_xticks([])
        ax.set_yticks([])
        ax.set_title(gettext_("Messier Plot Error"), color=style["TEXT_COLOR"])
        return fig


def plot_messier(
    observation: "Observation", dark_mode_override: Optional[bool] = None, **args
):
    return _generate_plot_messier(
        observation, dark_mode_override=dark_mode_override, **args
    )


def _generate_plot_planets(
    observation: "Observation", dark_mode_override: Optional[bool] = None, **args
):
    if dark_mode_override is not None:
        effective_dark_mode = dark_mode_override
    else:
        effective_dark_mode = get_dark_mode()

    style = get_plot_style(effective_dark_mode)
    plot_colors = get_plot_colors(effective_dark_mode)

    ax = args.pop("ax", None)
    fig = None
    if ax:
        fig = ax.figure
    else:
        fig, ax = pyplot.subplots(figsize=(18, 12), **args)

    fig.patch.set_facecolor(style["FIGURE_FACE_COLOR"])
    ax.set_facecolor(style["AXES_FACE_COLOR"])

    planets_df = observation.get_visible_planets().copy()
    if len(planets_df) == 0:
        if observation.start is not None and observation.time_limit is not None:
            ax.set_xlim(
                [
                    observation.start - timedelta(minutes=15),
                    observation.time_limit + timedelta(minutes=15),
                ]
            )
        ax.set_ylim(0, 90)
        _mark_observation(observation, ax, effective_dark_mode, style)
        _mark_good_conditions(
            observation,
            ax,
            observation.conditions.min_object_altitude,
            90,
            effective_dark_mode,
            style,
        )
        Utils.annotate_plot(
            ax,
            gettext_("Altitude [°]"),
            effective_dark_mode,
            observation.place.local_timezone,
        )
        ax.set_title(gettext_("Solar Objects Altitude"), color=style["TEXT_COLOR"])
        return fig

    default_planet_color = plot_colors.get(OpticalType.GENERIC, "#888888")

    for _, planet in planets_df.iterrows():
        name = planet[ObjectTableLabels.NAME]
        skyfield_object = observation.local_planets.get_skyfield_object(planet)

        curve_df = observation.place.get_altaz_curve(
            skyfield_object, observation.start, observation.stop
        )

        specific_planet_color = get_planet_color(
            name, effective_dark_mode, default_planet_color
        )

        time_series = curve_df["Time"].apply(
            lambda t: t.utc_datetime() if hasattr(t, "utc_datetime") else pd.NaT
        )
        valid_times = pd.notna(time_series)
        ax.plot(
            time_series[valid_times],
            curve_df["Altitude"][valid_times],
            color=specific_planet_color,
            label=name,
        )

        rising_time = planet[ObjectTableLabels.RISING]
        if pd.notna(rising_time):
            ax.scatter(
                rising_time, 0, marker="^", color=specific_planet_color, s=100
            )
        setting_time = planet[ObjectTableLabels.SETTING]
        if pd.notna(setting_time):
            ax.scatter(
                setting_time, 0, marker="v", color=specific_planet_color, s=100
            )

        if not curve_df.empty:
            try:
                peak_idx = curve_df["Altitude"].idxmax()
                peak_time_obj = curve_df["Time"].iloc[peak_idx]
                if hasattr(peak_time_obj, "utc_datetime"):
                    peak_time = peak_time_obj.utc_datetime()
                    peak_alt = curve_df["Altitude"].iloc[peak_idx]
                    if pd.notna(peak_time) and pd.notna(peak_alt):
                        ax.annotate(
                            name,
                            (peak_time, peak_alt),
                            xytext=(5, 5),
                            textcoords="offset points",
                            color=style["TEXT_COLOR"],
                        )
            except ValueError:
                # This can happen if 'Altitude' column is all NaN
                logger.debug(f"Could not find peak for {name} as all altitudes are NaN.")

    if observation.start is not None and observation.stop is not None:
        ax.set_xlim([observation.start, observation.stop])
    ax.set_ylim(0, 90)
    date_format = mdates.DateFormatter("%H:%M", tz=observation.place.local_timezone)
    ax.xaxis.set_major_formatter(date_format)

    _mark_observation(observation, ax, effective_dark_mode, style)
    _mark_good_conditions(
        observation,
        ax,
        observation.conditions.min_object_altitude,
        90,
        effective_dark_mode,
        style,
    )
    Utils.annotate_plot(
        ax,
        gettext_("Altitude [°]"),
        effective_dark_mode,
        observation.place.local_timezone,
    )
    ax.set_title(gettext_("Solar Objects Altitude"), color=style["TEXT_COLOR"])
    ax.legend()

    return fig


def plot_planets(
    observation: "Observation", dark_mode_override: Optional[bool] = None, **args
):
    return _generate_plot_planets(
        observation, dark_mode_override=dark_mode_override, **args
    )


def plot_weather(
    observation: "Observation", dark_mode_override: Optional[bool] = None, **args
):
    if observation.place.weather is None:
        observation.place.get_weather()
    return _generate_plot_weather(
        observation, dark_mode_override=dark_mode_override, **args
    )


def _generate_plot_weather(
    observation: "Observation", dark_mode_override: Optional[bool] = None, **args
):
    if dark_mode_override is not None:
        effective_dark_mode = dark_mode_override
    else:
        effective_dark_mode = get_dark_mode()

    style = get_plot_style(effective_dark_mode)

    if observation.place.weather is None:
        fig_err, ax_err = pyplot.subplots(figsize=(10, 6))
        fig_err.patch.set_facecolor(style["FIGURE_FACE_COLOR"])
        ax_err.set_facecolor(style["AXES_FACE_COLOR"])
        warning_color = "#FFCC00" if effective_dark_mode else "orange"
        ax_err.text(
            0.5,
            0.5,
            gettext_("Weather data not available for plotting."),
            horizontalalignment="center",
            verticalalignment="center",
            fontsize=12,
            color=warning_color,
            wrap=True,
            transform=ax_err.transAxes,
        )
        ax_err.set_xticks([])
        ax_err.set_yticks([])
        ax_err.set_title(
            gettext_("Weather Plot Information"), color=style["TEXT_COLOR"]
        )
        return fig_err
    try:
        axes_arg = args.pop("ax", None)
        fig = None
        axes = None

        if (
            axes_arg is not None
            and isinstance(axes_arg, numpy.ndarray)
            and axes_arg.shape == (5, 2)
        ):
            axes = axes_arg
            fig = axes[0, 0].figure
        else:
            fig, axes = pyplot.subplots(nrows=5, ncols=2, figsize=(13, 22), **args)

        fig.patch.set_facecolor(style["FIGURE_FACE_COLOR"])

        plt_clouds_ax = observation.place.weather.plot_clouds(
            ax=axes[0, 0], dark_mode_override=effective_dark_mode
        )
        if plt_clouds_ax:
            _mark_observation(observation, plt_clouds_ax, effective_dark_mode, style)
            _mark_good_conditions(
                observation,
                plt_clouds_ax,
                0,
                observation.conditions.max_clouds,
                effective_dark_mode,
                style,
            )

        observation.place.weather.plot_clouds_summary(
            ax=axes[0, 1], dark_mode_override=effective_dark_mode
        )

        plt_precip_ax = observation.place.weather.plot_precipitation(
            ax=axes[1, 0], dark_mode_override=effective_dark_mode
        )
        if plt_precip_ax:
            _mark_observation(observation, plt_precip_ax, effective_dark_mode, style)
            _mark_good_conditions(
                observation,
                plt_precip_ax,
                0,
                observation.conditions.max_precipitation_probability,
                effective_dark_mode,
                style,
            )

        observation.place.weather.plot_precipitation_type_summary(
            ax=axes[1, 1], dark_mode_override=effective_dark_mode
        )

        plt_temp_ax = observation.place.weather.plot_temperature(
            ax=axes[2, 0], dark_mode_override=effective_dark_mode
        )
        if plt_temp_ax:
            _mark_observation(observation, plt_temp_ax, effective_dark_mode, style)
            _mark_good_conditions(
                observation,
                plt_temp_ax,
                observation.conditions.min_temperature,
                observation.conditions.max_temperature,
                effective_dark_mode,
                style,
            )

        plt_wind_ax = observation.place.weather.plot_wind(
            ax=axes[2, 1], dark_mode_override=effective_dark_mode
        )
        if plt_wind_ax:
            _mark_observation(observation, plt_wind_ax, effective_dark_mode, style)
            _mark_good_conditions(
                observation,
                plt_wind_ax,
                0,
                observation.conditions.max_wind,
                effective_dark_mode,
                style,
            )

        plt_pressure_ax = observation.place.weather.plot_pressure_and_ozone(
            ax=axes[3, 0], dark_mode_override=effective_dark_mode
        )
        if plt_pressure_ax:
            _mark_observation(observation, plt_pressure_ax, effective_dark_mode, style)

        plt_visibility_ax = observation.place.weather.plot_visibility(
            ax=axes[3, 1], dark_mode_override=effective_dark_mode
        )
        if plt_visibility_ax:
            _mark_observation(
                observation, plt_visibility_ax, effective_dark_mode, style
            )

        plt_moon_illumination_ax = observation.place.weather.plot_moon_illumination(
            ax=axes[4, 0], dark_mode_override=effective_dark_mode
        )
        if plt_moon_illumination_ax:
            _mark_observation(
                observation, plt_moon_illumination_ax, effective_dark_mode, style
            )

        plt_fog_ax = observation.place.weather.plot_fog(
            ax=axes[4, 1], dark_mode_override=effective_dark_mode
        )
        if plt_fog_ax:
            _mark_observation(observation, plt_fog_ax, effective_dark_mode, style)

        fig.tight_layout()
        return fig

    except Exception as e:
        logger.error(f"Error generating Weather plot details: {e}", exc_info=True)
        current_fig = locals().get("fig", None)
        if current_fig is not None:
            try:
                pyplot.close(current_fig)
            except Exception as close_exc:
                logger.error(
                    f"Error closing figure during weather plot error handling: {close_exc}"
                )

        fig_err, ax_err = pyplot.subplots(figsize=(10, 6))
        fig_err.patch.set_facecolor(style["FIGURE_FACE_COLOR"])
        ax_err.set_facecolor(style["AXES_FACE_COLOR"])
        error_color = "#FF6B6B" if effective_dark_mode else "red"
        ax_err.text(
            0.5,
            0.5,
            gettext_("Error generating Weather plot details.\nSee logs for specifics."),
            horizontalalignment="center",
            verticalalignment="center",
            fontsize=12,
            color=error_color,
            wrap=True,
            transform=ax_err.transAxes,
        )
        ax_err.set_xticks([])
        ax_err.set_yticks([])
        ax_err.set_title(gettext_("Weather Plot Error"), color=style["TEXT_COLOR"])
        return fig_err


def plot_sun_and_moon_path(
    observation: "Observation", dark_mode_override: Optional[bool] = None, **args
):
    if observation.sun_observation:
        return observation.place.plot_sun_path(dark_mode_override, **args)
    else:
        return observation.place.plot_moon_path(dark_mode_override, **args)


def _plot_bright_stars_on_skymap(
    observation: "Observation",
    ax,
    observer,
    is_polar,
    style: dict,
    zoom_deg: Optional[float] = None,
    coordinate_system: CoordinateSystem = None,
):
    bright_stars_df = observation.local_stars.objects.copy()
    if bright_stars_df.empty:
        return

    if hasattr(bright_stars_df["RA"].iloc[0], "magnitude"):
        bright_stars_df["RA"] = bright_stars_df["RA"].apply(lambda x: x.magnitude)
    if hasattr(bright_stars_df["Dec"].iloc[0], "magnitude"):
        bright_stars_df["Dec"] = bright_stars_df["Dec"].apply(lambda x: x.magnitude)
    if hasattr(bright_stars_df["Magnitude"].iloc[0], "magnitude"):
        bright_stars_df["Magnitude"] = bright_stars_df["Magnitude"].apply(
            lambda x: x.magnitude
        )

    bright_stars_df["epoch_year"] = 2000.0
    bright_stars_df.rename(
        columns={"RA": "ra_hours", "Dec": "dec_degrees"}, inplace=True
    )

    star_positions = observer.observe(SkyfieldStar.from_dataframe(bright_stars_df))
    alt, az, _ = star_positions.apparent().altaz()
    ra, dec, _ = star_positions.apparent().radec()

    # For Equatorial plots, we don't filter by horizon. All stars in the catalog are candidates.
    # For Horizontal plots, we only want stars above the horizon.
    if coordinate_system == CoordinateSystem.HORIZONTAL:
        visible_mask = alt.degrees > 0
    else:
        visible_mask = numpy.ones(len(bright_stars_df), dtype=bool)

    df_visible = bright_stars_df[visible_mask]
    # We still need these for the Horizontal plotting paths
    alt_visible_deg = alt.degrees[visible_mask]
    az_visible_deg = az.degrees[visible_mask]
    az_visible_rad = az.radians[visible_mask]

    if df_visible.empty:
        return

    star_color = style.get("EMPHASIS_COLOR", "yellow")

    if (
        not is_polar
        and zoom_deg is not None
        and coordinate_system == CoordinateSystem.HORIZONTAL
    ):
        xlim = ax.get_xlim()
        ylim = ax.get_ylim()

        zoom_mask = (
            (az_visible_deg >= xlim[0])
            & (az_visible_deg <= xlim[1])
            & (alt_visible_deg >= ylim[0])
            & (alt_visible_deg <= ylim[1])
        )

        df_zoomed = df_visible[zoom_mask]
        alt_zoomed_deg = alt_visible_deg[zoom_mask]
        az_zoomed_deg = az_visible_deg[zoom_mask]

        if df_zoomed.empty:
            return

        ax.scatter(az_zoomed_deg, alt_zoomed_deg, s=40, color=star_color, marker="*")

        for i in range(len(df_zoomed)):
            star = df_zoomed.iloc[i]
            ax.annotate(
                star["Name"],
                (az_zoomed_deg[i], alt_zoomed_deg[i]),
                textcoords="offset points",
                xytext=(5, 5),
                color=star_color,
                fontsize=8,
            )
    elif coordinate_system == CoordinateSystem.EQUATORIAL and zoom_deg is not None:
        xlim = ax.get_xlim()
        ylim = ax.get_ylim()

        ra_hours_apparent = ra.hours
        dec_degrees_apparent = dec.degrees

        zoom_mask = _create_ra_zoom_mask(ra_hours_apparent, xlim) & (
            (dec_degrees_apparent >= ylim[0]) & (dec_degrees_apparent <= ylim[1])
        )

        df_zoomed = df_visible[zoom_mask]
        if df_zoomed.empty:
            return

        ra_zoomed = ra_hours_apparent[zoom_mask]
        dec_zoomed = dec_degrees_apparent[zoom_mask]

        ax.scatter(ra_zoomed, dec_zoomed, s=40, color=star_color, marker="*")

        for i in range(len(df_zoomed)):
            star = df_zoomed.iloc[i]
            ax.annotate(
                star["Name"],
                (ra_zoomed[i], dec_zoomed[i]),
                textcoords="offset points",
                xytext=(5, 5),
                color=star_color,
                fontsize=8,
            )
    else:
        if is_polar:
            if coordinate_system == CoordinateSystem.HORIZONTAL:
                ax.scatter(
                    az_visible_rad,
                    90 - alt_visible_deg,
                    s=40,
                    color=star_color,
                    marker="*",
                )
                for i in range(len(df_visible)):
                    star = df_visible.iloc[i]
                    ax.annotate(
                        star["Name"],
                        (az_visible_rad[i], 90 - alt_visible_deg[i]),
                        textcoords="offset points",
                        xytext=(5, 5),
                        color=star_color,
                        fontsize=8,
                    )
            else:
                ax.scatter(
                    ra.radians[visible_mask],
                    90 - dec.degrees[visible_mask],
                    s=40,
                    color=star_color,
                    marker="*",
                )
                for i in range(len(df_visible)):
                    star = df_visible.iloc[i]
                    ax.annotate(
                        star["Name"],
                        (
                            ra.radians[visible_mask][i],
                            90 - dec.degrees[visible_mask][i],
                        ),
                        textcoords="offset points",
                        xytext=(5, 5),
                        color=star_color,
                        fontsize=8,
                    )
        else:
            ax.scatter(
                az_visible_deg,
                alt_visible_deg,
                s=40,
                color=star_color,
                marker="*",
            )
            for i in range(len(df_visible)):
                star = df_visible.iloc[i]
                ax.annotate(
                    star["Name"],
                    (az_visible_deg[i], alt_visible_deg[i]),
                    textcoords="offset points",
                    xytext=(5, 5),
                    color=star_color,
                    fontsize=8,
                )


def _plot_stars_on_skymap(
    observation: "Observation",
    ax,
    observer,
    mag_limit,
    is_polar,
    style: dict,
    zoom_deg: Optional[float] = None,
    target_object=None,
    coordinate_system: CoordinateSystem = CoordinateSystem.HORIZONTAL,
):
    stars = get_hipparcos_data()

    if zoom_deg is not None and target_object is not None:
        # Optimization: pre-filter stars to a bounding box before expensive separation calculation
        if hasattr(target_object, "ra"):
            ra_center_hours = target_object.ra.hours
            dec_center_degrees = target_object.dec.degrees
        else:
            # It's a planet or other solar system body
            ra, dec, _ = observer.observe(target_object).radec()
            ra_center_hours = ra.hours
            dec_center_degrees = dec.degrees

        # Create a generous bounding box around the target
        # The conversion from degrees to RA hours depends on declination,
        # but for a rough filter, a fixed factor is acceptable.
        deg_margin = zoom_deg * 2  # A larger margin to be safe
        ra_margin_hours = deg_margin / 15.0

        ra_min = ra_center_hours - ra_margin_hours
        ra_max = ra_center_hours + ra_margin_hours
        dec_min = dec_center_degrees - deg_margin
        dec_max = dec_center_degrees + deg_margin

        # Simple bounding box filter
        stars_in_box = stars[
            (stars["ra_hours"] >= ra_min)
            & (stars["ra_hours"] <= ra_max)
            & (stars["dec_degrees"] >= dec_min)
            & (stars["dec_degrees"] <= dec_max)
        ]

        # Now perform the precise separation calculation on the much smaller subset
        if not stars_in_box.empty:
            if hasattr(target_object, "ra"):
                center = SkyfieldStar(ra=target_object.ra, dec=target_object.dec)
            else:
                ra, dec, _ = observer.observe(target_object).radec()
                center = SkyfieldStar(ra_hours=ra.hours, dec_degrees=dec.degrees)
            observed_center = observer.observe(center)

            all_stars_vectors = SkyfieldStar.from_dataframe(stars_in_box)
            observed_all_stars = observer.observe(all_stars_vectors)

            dist_center = observed_center.position.au
            dist_all_stars = observed_all_stars.position.au

            vec_center_np = dist_center
            vec_all_stars_np = dist_all_stars

            dot_product = numpy.dot(vec_center_np, vec_all_stars_np)

            len_center = numpy.linalg.norm(vec_center_np, axis=0)
            len_all_stars = numpy.linalg.norm(vec_all_stars_np, axis=0)

            cosine_angle = dot_product / (len_center * len_all_stars)
            cosine_angle = numpy.clip(cosine_angle, -1.0, 1.0)

            separation_radians = numpy.arccos(cosine_angle)
            separation = numpy.degrees(separation_radians)
            nearby_mask = separation < zoom_deg
            stars = stars_in_box[nearby_mask]
        else:
            stars = stars_in_box  # empty dataframe

    if mag_limit is not None:
        limit = mag_limit
    elif is_polar:
        limit = 4.5
    elif zoom_deg is not None:
        limit = 7.5
    else:
        limit = 6.0

    bright_stars = stars[stars["magnitude"] <= limit]

    if bright_stars.empty:
        return

    star_positions = observer.observe(SkyfieldStar.from_dataframe(bright_stars))
    alt, az, _ = star_positions.apparent().altaz()
    ra, dec, _ = star_positions.apparent().radec()

    if coordinate_system == CoordinateSystem.HORIZONTAL:
        visible = alt.degrees > 0
    else:
        visible = numpy.ones(len(bright_stars), dtype=bool)

    if not any(visible):
        return

    if (
        not is_polar
        and zoom_deg is not None
        and coordinate_system == CoordinateSystem.HORIZONTAL
    ):
        xlim = ax.get_xlim()
        ylim = ax.get_ylim()

        visible_mask = alt.degrees > 0

        az_visible = az.degrees[visible_mask]
        alt_visible = alt.degrees[visible_mask]

        zoom_mask = (
            (az_visible >= xlim[0])
            & (az_visible <= xlim[1])
            & (alt_visible >= ylim[0])
            & (alt_visible <= ylim[1])
        )

        az_plot = az_visible[zoom_mask]
        alt_plot = alt_visible[zoom_mask]

        mag_plot = bright_stars[visible_mask][zoom_mask]["magnitude"]

        sizes = (limit + 1 - numpy.array(mag_plot)) * 3
        ax.scatter(
            az_plot,
            alt_plot,
            s=sizes,
            color=style["TEXT_COLOR"],
            marker=".",
        )
    elif coordinate_system == CoordinateSystem.EQUATORIAL and zoom_deg is not None:
        xlim = ax.get_xlim()
        ylim = ax.get_ylim()

        ra_hours_apparent = ra.hours[visible]
        dec_degrees_apparent = dec.degrees[visible]

        zoom_mask = _create_ra_zoom_mask(ra_hours_apparent, xlim) & (
            (dec_degrees_apparent >= ylim[0]) & (dec_degrees_apparent <= ylim[1])
        )

        ra_plot = ra_hours_apparent[zoom_mask]
        dec_plot = dec_degrees_apparent[zoom_mask]
        mag_plot = bright_stars[visible][zoom_mask]["magnitude"]

        sizes = (limit + 1 - numpy.array(mag_plot)) * 3
        ax.scatter(
            ra_plot,
            dec_plot,
            s=sizes,
            color=style["TEXT_COLOR"],
            marker=".",
        )
    else:
        sizes = (limit + 1 - numpy.array(bright_stars["magnitude"][visible])) * (
            5 if is_polar else 3
        )
        if is_polar:
            if coordinate_system == CoordinateSystem.HORIZONTAL:
                ax.scatter(
                    az.radians[visible],
                    90 - alt.degrees[visible],
                    s=sizes,
                    color=ax.get_facecolor(),
                    marker=".",
                    edgecolors=style["TEXT_COLOR"],
                )
            else:
                ax.scatter(
                    ra.radians[visible],
                    90 - dec.degrees[visible],
                    s=sizes,
                    color=ax.get_facecolor(),
                    marker=".",
                    edgecolors=style["TEXT_COLOR"],
                )
        else:
            ax.scatter(
                az.degrees[visible],
                alt.degrees[visible],
                s=sizes,
                color=style["TEXT_COLOR"],
                marker=".",
            )


def _plot_celestial_object(
    ax,
    name: str,
    alt_deg: float,
    az_deg: float,
    ra_hours: float,
    dec_deg: float,
    width_deg: float,
    height_deg: float,
    angle: float,
    face_color: str,
    edge_color: str,
    is_polar: bool,
    ra_rad: float,
    coordinate_system: CoordinateSystem = CoordinateSystem.HORIZONTAL,
):
    """Helper function to plot a celestial object on a skymap."""
    angle = angle % 360
    if is_polar:
        size = (width_deg + height_deg) / 2 * 100
        if coordinate_system == CoordinateSystem.HORIZONTAL:
            x, y = numpy.deg2rad(az_deg), 90 - alt_deg
        else:
            x, y = ra_rad, 90 - dec_deg

        ax.scatter(x, y, s=size, color=edge_color, marker="+")
        ax.annotate(
            name,
            (x, y),
            textcoords="offset points",
            xytext=(5, 5),
            color=edge_color,
        )
    else:  # Cartesian / Zoomed
        if coordinate_system == CoordinateSystem.HORIZONTAL:
            x_coord, y_coord = az_deg, alt_deg
            ellipse_width = width_deg
        else:  # Equatorial
            x_coord, y_coord = ra_hours, dec_deg
            ellipse_width = width_deg / (15 * numpy.cos(numpy.deg2rad(dec_deg)))

        ellipse = Ellipse(
            xy=(x_coord, y_coord),
            width=ellipse_width,
            height=height_deg,
            angle=angle,
            edgecolor=edge_color,
            facecolor=face_color,
            alpha=0.6,
        )
        ax.add_patch(ellipse)
        ax.annotate(
            name,
            (x_coord, y_coord),
            textcoords="offset points",
            xytext=(5, 5),
            color=edge_color,
        )


def _plot_messier_on_skymap(
    observation: "Observation",
    ax,
    observer,
    is_polar,
    target_name: str,
    flipped_horizontally: bool = False,
    flipped_vertically: bool = False,
    coordinate_system: CoordinateSystem = CoordinateSystem.HORIZONTAL,
):
    visible_messier = observation.get_visible_messier()
    if not visible_messier.empty:
        for _, m_obj in visible_messier.iterrows():
            messier_name = m_obj[ObjectTableLabels.MESSIER]
            if messier_name == target_name:
                continue
            messier_object = observation.local_messier.find_by_name(messier_name)
            if messier_object:
                alt, az, _ = observer.observe(messier_object).apparent().altaz()
                ra, dec, _ = observer.observe(messier_object).apparent().radec()
                if alt.degrees > 0:
                    width_arcmin = m_obj.get(ObjectTableLabels.WIDTH)
                    if pd.isna(width_arcmin):
                        width_arcmin = 1.0  # Default to 1 arcmin if missing
                    if hasattr(width_arcmin, "magnitude"):
                        width_arcmin = width_arcmin.magnitude
                    width_deg = float(width_arcmin) / 60.0

                    height_arcmin = m_obj.get("Height")
                    if pd.isna(height_arcmin):
                        height_arcmin = width_arcmin
                    if hasattr(height_arcmin, "magnitude"):
                        height_arcmin = height_arcmin.magnitude
                    height_deg = float(height_arcmin) / 60.0

                    pos_angle = m_obj.get("PosAng", 0.0)
                    if pd.isna(pos_angle):
                        pos_angle = 0.0
                    if hasattr(pos_angle, "magnitude"):
                        pos_angle = pos_angle.magnitude
                    pos_angle = float(pos_angle)

                    dec = messier_object.dec
                    parallactic_angle = _calculate_parallactic_angle(
                        observation.place.lat, dec, az
                    )
                    angle = _calculate_ellipse_angle(
                        pos_angle,
                        parallactic_angle,
                        coordinate_system,
                        flipped_horizontally,
                        flipped_vertically,
                    )
                    magnitude = m_obj.get("Magnitude")
                    face_color = _get_brightness_color(magnitude)

                    _plot_celestial_object(
                        ax,
                        name=messier_name,
                        alt_deg=alt.degrees,
                        az_deg=az.degrees,
                        ra_hours=ra.hours,
                        dec_deg=dec.degrees,
                        width_deg=width_deg,
                        height_deg=height_deg,
                        angle=angle,
                        face_color=face_color,
                        edge_color="red",
                        is_polar=is_polar,
                        ra_rad=ra.radians,
                        coordinate_system=coordinate_system,
                    )


def _parse_ra(ra_str):
    if isinstance(ra_str, str) and ra_str.count(":") == 2:
        parts = ra_str.split(":")
        return float(parts[0]) + float(parts[1]) / 60 + float(parts[2]) / 3600
    return None


def _parse_dec(dec_str):
    if isinstance(dec_str, str) and dec_str.count(":") == 2:
        sign = -1 if dec_str.startswith("-") else 1
        parts = dec_str.lstrip("+-").split(":")
        return sign * (float(parts[0]) + float(parts[1]) / 60 + float(parts[2]) / 3600)
    return None


def _plot_ngc_on_skymap(
    observation: "Observation",
    ax,
    observer,
    is_polar,
    target_name: str,
    star_magnitude_limit: Optional[float] = None,
    zoom_deg: Optional[float] = None,
    target_object=None,
    flipped_horizontally: bool = False,
    flipped_vertically: bool = False,
    coordinate_system: CoordinateSystem = CoordinateSystem.HORIZONTAL,
):
    if zoom_deg is not None and target_object is not None:
        visible_ngc = observation.local_ngc.objects.copy()
    else:
        visible_ngc = observation.get_visible_ngc(
            star_magnitude_limit=star_magnitude_limit
        )

    if not visible_ngc.empty:
        if zoom_deg is not None and target_object is not None:
            ra_center_hours = target_object.ra.hours
            dec_center_degrees = target_object.dec.degrees
            deg_margin = zoom_deg * 2
            ra_margin_hours = deg_margin / 15.0
            ra_min = ra_center_hours - ra_margin_hours
            ra_max = ra_center_hours + ra_margin_hours
            dec_min = dec_center_degrees - deg_margin
            dec_max = dec_center_degrees + deg_margin

            visible_ngc["RA_parsed"] = visible_ngc["RA"].apply(_parse_ra)
            visible_ngc["Dec_parsed"] = visible_ngc["Dec"].apply(_parse_dec)

            ngc_in_box = visible_ngc[
                (visible_ngc["RA_parsed"] >= ra_min)
                & (visible_ngc["RA_parsed"] <= ra_max)
                & (visible_ngc["Dec_parsed"] >= dec_min)
                & (visible_ngc["Dec_parsed"] <= dec_max)
            ]

            if not ngc_in_box.empty:
                center = SkyfieldStar(ra=target_object.ra, dec=target_object.dec)
                observed_center = observer.observe(center)

                all_ngc_vectors = observation.local_ngc.get_skyfield_object(ngc_in_box)
                observed_all_ngc = all_ngc_vectors.apply(observer.observe)

                dist_center = observed_center.position.au
                vec_all_ngc = observed_all_ngc.apply(lambda x: x.xyz.au)

                vec_center_np = dist_center
                vec_all_ngc_np = numpy.array(vec_all_ngc.tolist()).T

                dot_product = numpy.dot(vec_center_np, vec_all_ngc_np)

                len_center = numpy.linalg.norm(vec_center_np)
                len_all_ngc = numpy.linalg.norm(vec_all_ngc_np, axis=0)

                cosine_angle = dot_product / (len_center * len_all_ngc)
                cosine_angle = numpy.clip(cosine_angle, -1.0, 1.0)

                separation_radians = numpy.arccos(cosine_angle)
                separation = numpy.degrees(separation_radians)
                nearby_mask = separation < zoom_deg
                visible_ngc = ngc_in_box[nearby_mask]
            else:
                visible_ngc = ngc_in_box

    if not visible_ngc.empty:
        for _, n_obj in visible_ngc.iterrows():
            ngc_name = n_obj[ObjectTableLabels.NGC]
            if pd.isna(ngc_name):
                ngc_name = n_obj[ObjectTableLabels.NAME]
            if ngc_name == target_name:
                continue
            ngc_object = observation.local_ngc.get_skyfield_object(n_obj)
            if ngc_object:
                alt, az, _ = observer.observe(ngc_object).apparent().altaz()
                ra, dec, _ = observer.observe(ngc_object).apparent().radec()
                if alt.degrees > 0:
                    width_arcmin = n_obj.get("Size")
                    if pd.isna(width_arcmin):
                        width_arcmin = n_obj.get("MajAx", 1.0)
                    if hasattr(width_arcmin, "magnitude"):
                        width_arcmin = width_arcmin.magnitude
                    width_deg = float(width_arcmin) / 60.0

                    height_arcmin = n_obj.get("MinAx")
                    if pd.isna(height_arcmin):
                        height_arcmin = width_arcmin
                    if hasattr(height_arcmin, "magnitude"):
                        height_arcmin = height_arcmin.magnitude
                    height_deg = float(height_arcmin) / 60.0

                    pos_angle = n_obj.get("PosAng")
                    if pd.isna(pos_angle):
                        pos_angle = 0.0
                    if hasattr(pos_angle, "magnitude"):
                        pos_angle = pos_angle.magnitude
                    pos_angle = float(pos_angle)

                    dec = ngc_object.dec
                    parallactic_angle = _calculate_parallactic_angle(
                        observation.place.lat, dec, az
                    )
                    angle = _calculate_ellipse_angle(
                        pos_angle,
                        parallactic_angle,
                        coordinate_system,
                        flipped_horizontally,
                        flipped_vertically,
                    )
                    magnitude = n_obj.get("Mag")
                    face_color = _get_brightness_color(magnitude)
                    _plot_celestial_object(
                        ax,
                        name=ngc_name,
                        alt_deg=alt.degrees,
                        az_deg=az.degrees,
                        ra_hours=ra.hours,
                        dec_deg=dec.degrees,
                        width_deg=width_deg,
                        height_deg=height_deg,
                        angle=angle,
                        face_color=face_color,
                        edge_color="green",
                        is_polar=is_polar,
                        ra_rad=ra.radians,
                        coordinate_system=coordinate_system,
                    )


def _plot_planets_on_skymap(
    observation: "Observation",
    ax,
    observer,
    is_polar,
    effective_dark_mode,
    style,
    target_name: str,
    coordinate_system: CoordinateSystem = CoordinateSystem.HORIZONTAL,
):
    visible_planets = observation.get_visible_planets()
    if not visible_planets.empty:
        for _, p_obj in visible_planets.iterrows():
            planet_name = p_obj[ObjectTableLabels.NAME]
            if planet_name == target_name:
                continue  # Skip the target object, it will be plotted separately
            _plot_solar_system_object_on_skymap(
                observation,
                ax,
                observer,
                is_polar,
                style,
                planet_name,
                coordinate_system=coordinate_system,
            )


def _plot_solar_system_object_on_skymap(
    observation: "Observation",
    ax,
    observer,
    is_polar,
    style,
    object_name: str,
    is_target: bool = False,
    coordinate_system: CoordinateSystem = CoordinateSystem.HORIZONTAL,
):
    """Helper to plot a solar system object, handling regular and target styles."""
    obj = observation.local_planets.find_by_name(object_name)
    if not obj:
        return  # Object not found

    alt, az, _ = observer.observe(obj).apparent().altaz()
    ra, dec, _ = observer.observe(obj).apparent().radec()

    is_below_horizon = numpy.all(numpy.asarray(alt.degrees) <= 0)
    if is_below_horizon and coordinate_system == CoordinateSystem.HORIZONTAL:
        return

    size_deg = _get_object_angular_size_deg(observation, object_name)

    # Determine colors and markers
    effective_dark_mode = get_dark_mode()
    default_color = style.get("EMPHASIS_COLOR", "yellow")
    edge_color = get_planet_color(object_name, effective_dark_mode, default_color)
    face_color = edge_color
    marker = "o"
    if object_name == "Sun":
        marker = "*"

    linestyle = "solid"
    linewidth = 1

    if is_target:
        edge_color = "yellow"
        linestyle = "--"
        linewidth = 2

    if is_polar:
        size = size_deg * 200
        if coordinate_system == CoordinateSystem.HORIZONTAL:
            x, y = az.radians, 90 - alt.degrees
        else:
            x, y = ra.radians, 90 - dec.degrees
        ax.scatter(x, y, s=size, color=edge_color, marker=marker)
        if not is_target:
            ax.annotate(
                object_name,
                (x, y),
                textcoords="offset points",
                xytext=(5, 5),
                color=edge_color,
            )
    else:  # Cartesian / Zoomed
        x_coord, y_coord = (
            (az.degrees, alt.degrees)
            if coordinate_system == CoordinateSystem.HORIZONTAL
            else (ra.hours, dec.degrees)
        )
        ellipse_width = (
            size_deg
            if coordinate_system == CoordinateSystem.HORIZONTAL
            else size_deg / (15 * numpy.cos(numpy.deg2rad(dec.degrees)))
        )

        ellipse = Ellipse(
            xy=(x_coord, y_coord),
            width=ellipse_width,
            height=size_deg,
            angle=0,
            edgecolor=edge_color,
            facecolor=face_color,
            linewidth=linewidth,
            linestyle=linestyle,
            alpha=0.6,
        )
        ax.add_patch(ellipse)
        if not is_target:
            ax.annotate(
                object_name,
                (x_coord, y_coord),
                textcoords="offset points",
                xytext=(5, 5),
                color=edge_color,
            )


def _generate_plot_skymap(
    observation: "Observation",
    target_name: str,
    dark_mode_override: Optional[bool] = None,
    zoom_deg: Optional[float] = None,
    star_magnitude_limit: Optional[float] = None,
    plot_stars: bool = True,
    plot_messier: bool = False,
    plot_ngc: bool = False,
    plot_planets: bool = False,
    plot_sun: bool = False,
    plot_moon: bool = False,
    plot_date: Optional[datetime] = None,
    flipped_horizontally: bool = False,
    flipped_vertically: bool = False,
    coordinate_system: CoordinateSystem = CoordinateSystem.HORIZONTAL,
    **kwargs,
):
    """
    Generates a skymap for a given time and location, highlighting a target object.
    Can generate a full polar skymap or a zoomed-in Cartesian skymap.
    """
    current_language = getattr(_thread_local, "language", "en")
    if current_language != "en":
        reverse_map = get_reverse_translated_planet_names(current_language)
        target_name = reverse_map.get(target_name, target_name)

    if dark_mode_override is not None:
        effective_dark_mode = dark_mode_override
    else:
        effective_dark_mode = get_dark_mode()

    style = get_plot_style(effective_dark_mode)

    if plot_date:
        # Use the specified plot_date
        t = observation.place.ts.utc(plot_date)
    elif observation.start and observation.stop:
        # Default to the middle of the observation window
        start_ts = observation.place.ts.utc(observation.start)
        stop_ts = observation.place.ts.utc(observation.stop)
        middle_julian_date = (start_ts.tt + stop_ts.tt) / 2
        t = observation.place.ts.tt_jd(middle_julian_date)
    elif observation.effective_date is not None:
        # Fallback to effective_date if start/stop are not available
        t = observation.effective_date
    else:
        # Final fallback to the current time
        t = observation.place.ts.now()

    observer = observation.place.observer.at(t)

    generation_time_str = t.astimezone(observation.place.local_timezone).strftime(
        "%Y-%m-%d %H:%M %Z"
    )

    target_object = None
    target_object_data = None

    # Search logic that mirrors find_by_name methods
    # Messier
    result_df = observation.local_messier.objects[
        observation.local_messier.objects["Messier"] == target_name
    ]
    if not result_df.empty:
        target_object_data = result_df.iloc[0]
        target_object = observation.local_messier.get_skyfield_object(
            target_object_data
        )
    else:
        # NGC
        result_df = observation.local_ngc.objects[
            (observation.local_ngc.objects["NGC"] == target_name)
            | (observation.local_ngc.objects["Name"] == target_name)
        ]
        if not result_df.empty:
            target_object_data = result_df.iloc[0]
            target_object = observation.local_ngc.get_skyfield_object(
                target_object_data
            )
        else:
            # Stars
            result_df = observation.local_stars.objects[
                observation.local_stars.objects["Name"] == target_name
            ]
            if not result_df.empty:
                target_object_data = result_df.iloc[0]
                target_object = observation.local_stars.get_skyfield_object(
                    target_object_data
                )
            else:
                # Planets
                target_object = observation.local_planets.find_by_name(target_name)

    if not target_object:
        fig, ax = pyplot.subplots(figsize=(10, 10))
        fig.patch.set_facecolor(style["FIGURE_FACE_COLOR"])
        ax.set_facecolor(style["AXES_FACE_COLOR"])
        ax.text(
            0.5,
            0.5,
            gettext_("Object '{target_name}' not found.").format(
                target_name=target_name
            ),
            horizontalalignment="center",
            verticalalignment="center",
            transform=ax.transAxes,
            color=style["TEXT_COLOR"],
        )
        ax.set_title(
            gettext_("Skymap (Generated: {generation_time_str})").format(
                generation_time_str=generation_time_str
            ),
            color=style["TEXT_COLOR"],
        )
        return fig

    target_alt, target_az, _ = observer.observe(target_object).apparent().altaz()
    target_ra, target_dec, _ = observer.observe(target_object).apparent().radec()

    if zoom_deg is not None:
        if coordinate_system == CoordinateSystem.HORIZONTAL and target_alt.degrees < 0:
            fig, ax = pyplot.subplots(figsize=(10, 10))
            fig.patch.set_facecolor(style["FIGURE_FACE_COLOR"])
            ax.set_facecolor(style["AXES_FACE_COLOR"])
            ax.text(
                0.5,
                0.5,
                gettext_("Target '{target_name}' is below the horizon.").format(
                    target_name=target_name
                ),
                horizontalalignment="center",
                verticalalignment="center",
                transform=ax.transAxes,
                color=style["TEXT_COLOR"],
            )
            ax.set_title(
                gettext_(
                    "Skymap for {target_name} (Generated: {generation_time_str})"
                ).format(
                    target_name=target_name, generation_time_str=generation_time_str
                ),
                color=style["TEXT_COLOR"],
            )
            return fig

        fig, ax = pyplot.subplots(figsize=(10, 10))
        fig.patch.set_facecolor(style["FIGURE_FACE_COLOR"])
        ax.set_facecolor(style["AXES_FACE_COLOR"])

        if coordinate_system == CoordinateSystem.HORIZONTAL:
            ax.set_xlabel(gettext_("Azimuth (°)"), color=style["TEXT_COLOR"])
            ax.set_ylabel(gettext_("Altitude (°)"), color=style["TEXT_COLOR"])
            half_zoom = zoom_deg / 2
            ax.set_xlim(target_az.degrees - half_zoom, target_az.degrees + half_zoom)
            ax.set_ylim(target_alt.degrees - half_zoom, target_alt.degrees + half_zoom)
            ax.set_aspect("equal", adjustable="box")
        else:  # Equatorial
            ax.set_xlabel(
                gettext_("Right Ascension (hours)"), color=style["TEXT_COLOR"]
            )
            ax.set_ylabel(gettext_("Declination (°)"), color=style["TEXT_COLOR"])
            dec_rad = numpy.deg2rad(target_dec.degrees)
            half_zoom_dec = zoom_deg / 2.0
            half_zoom_ra_hours = half_zoom_dec / (15.0 * numpy.cos(dec_rad))
            ax.set_xlim(
                target_ra.hours - half_zoom_ra_hours,
                target_ra.hours + half_zoom_ra_hours,
            )
            ax.set_ylim(
                target_dec.degrees - half_zoom_dec, target_dec.degrees + half_zoom_dec
            )
            ax.set_aspect(1.0 / (15.0 * numpy.cos(dec_rad)))

        ax.tick_params(axis="x", colors=style["TEXT_COLOR"])
        ax.tick_params(axis="y", colors=style["TEXT_COLOR"])
        ax.spines["left"].set_color(style["AXIS_COLOR"])
        ax.spines["bottom"].set_color(style["AXIS_COLOR"])
        ax.spines["top"].set_color(style["AXIS_COLOR"])
        ax.spines["right"].set_color(style["AXIS_COLOR"])
        ax.grid(True, color=style["GRID_COLOR"], linestyle="--", linewidth=0.5)

        if plot_stars:
            _plot_stars_on_skymap(
                observation,
                ax,
                observer,
                star_magnitude_limit,
                is_polar=False,
                style=style,
                zoom_deg=zoom_deg,
                target_object=target_object,
                coordinate_system=coordinate_system,
            )
            _plot_bright_stars_on_skymap(
                observation,
                ax,
                observer,
                is_polar=False,
                style=style,
                zoom_deg=zoom_deg,
                coordinate_system=coordinate_system,
            )
        if plot_messier:
            _plot_messier_on_skymap(
                observation,
                ax,
                observer,
                is_polar=False,
                target_name=target_name,
                flipped_horizontally=flipped_horizontally,
                flipped_vertically=flipped_vertically,
                coordinate_system=coordinate_system,
            )
        if plot_ngc:
            _plot_ngc_on_skymap(
                observation,
                ax,
                observer,
                is_polar=False,
                target_name=target_name,
                star_magnitude_limit=star_magnitude_limit,
                zoom_deg=zoom_deg,
                target_object=target_object,
                flipped_horizontally=flipped_horizontally,
                flipped_vertically=flipped_vertically,
                coordinate_system=coordinate_system,
            )
        if plot_planets:
            _plot_planets_on_skymap(
                observation,
                ax,
                observer,
                is_polar=False,
                effective_dark_mode=effective_dark_mode,
                style=style,
                target_name=target_name,
                coordinate_system=coordinate_system,
            )
        if plot_sun and target_name != "Sun":
            _plot_solar_system_object_on_skymap(
                observation,
                ax,
                observer,
                is_polar=False,
                style=style,
                object_name="Sun",
                coordinate_system=coordinate_system,
            )
        if plot_moon and target_name != "Moon":
            _plot_solar_system_object_on_skymap(
                observation,
                ax,
                observer,
                is_polar=False,
                style=style,
                object_name="Moon",
                coordinate_system=coordinate_system,
            )
        if target_object_data is not None:
            width_arcmin = target_object_data.get(ObjectTableLabels.WIDTH, 0)
            if hasattr(width_arcmin, "magnitude"):
                width_arcmin = width_arcmin.magnitude
            width_deg = width_arcmin / 60.0

            height_arcmin = target_object_data.get("Height", width_arcmin)
            if hasattr(height_arcmin, "magnitude"):
                height_arcmin = height_arcmin.magnitude
            height_deg = height_arcmin / 60.0

            pos_angle = target_object_data.get("PosAng", 0.0)
            if pd.isna(pos_angle):
                pos_angle = 0.0
            if hasattr(pos_angle, "magnitude"):
                pos_angle = pos_angle.magnitude
            pos_angle = float(pos_angle)

            dec = None
            if hasattr(target_object, "dec"):
                dec = target_object.dec
            else:
                _, dec, _ = observer.observe(target_object).apparent().radec()

            if dec:
                parallactic_angle = _calculate_parallactic_angle(
                    observation.place.lat, dec, target_az
                )
                angle = _calculate_ellipse_angle(
                    pos_angle,
                    parallactic_angle,
                    coordinate_system,
                    flipped_horizontally,
                    flipped_vertically,
                )
            else:
                angle = pos_angle

            magnitude = target_object_data.get("Magnitude")
            if pd.isna(magnitude) or magnitude is None:
                magnitude = target_object_data.get("Mag")
            if pd.isna(magnitude) or magnitude is None:
                magnitude = target_object_data.get("magnitude")
            face_color = _get_brightness_color(magnitude)

            x_coord, y_coord = (
                (target_az.degrees, target_alt.degrees)
                if coordinate_system == CoordinateSystem.HORIZONTAL
                else (target_ra.hours, target_dec.degrees)
            )
            ellipse_width = (
                width_deg
                if coordinate_system == CoordinateSystem.HORIZONTAL
                else width_deg / (15 * numpy.cos(numpy.deg2rad(target_dec.degrees)))
            )

            ellipse = Ellipse(
                xy=(x_coord, y_coord),
                width=ellipse_width,
                height=height_deg,
                angle=angle,
                edgecolor="yellow",
                facecolor=face_color,
                linewidth=2,
                linestyle="--",
                alpha=0.6,
            )
            ax.add_patch(ellipse)
        elif observation.local_planets.find_by_name(target_name) is not None:
            _plot_solar_system_object_on_skymap(
                observation,
                ax,
                observer,
                is_polar=False,
                style=style,
                object_name=target_name,
                is_target=True,
                coordinate_system=coordinate_system,
            )
        else:
            x_coord, y_coord = (
                (target_az.degrees, target_alt.degrees)
                if coordinate_system == CoordinateSystem.HORIZONTAL
                else (target_ra.hours, target_dec.degrees)
            )
            ax.scatter(
                x_coord,
                y_coord,
                s=200,
                facecolors="none",
                edgecolors="yellow",
                marker="o",
                linewidths=2,
            )

        annotate_coords = (
            (target_az.degrees, target_alt.degrees)
            if coordinate_system == CoordinateSystem.HORIZONTAL
            else (target_ra.hours, target_dec.degrees)
        )
        ax.annotate(
            target_name,
            annotate_coords,
            textcoords="offset points",
            xytext=(0, 15),
            color="yellow",
            ha="center",
            fontsize=12,
        )

        ax.set_title(
            gettext_(
                "Skymap for {target_name} ({zoom_deg}° view, Generated: {generation_time_str})"
            ).format(
                target_name=target_name,
                zoom_deg=zoom_deg,
                generation_time_str=generation_time_str,
            ),
            color=style["TEXT_COLOR"],
        )
        if flipped_horizontally:
            ax.invert_xaxis()
        if flipped_vertically:
            ax.invert_yaxis()
        if flipped_horizontally or flipped_vertically:
            flip_str = gettext_("Flipped") + " "
            if flipped_horizontally:
                flip_str += "H"
            if flipped_vertically:
                flip_str += "V"
            ax.text(
                0.05,
                0.95,
                flip_str,
                transform=ax.transAxes,
                fontsize=12,
                verticalalignment="top",
                color=style["TEXT_COLOR"],
            )

        return fig
    else:
        fig, ax = pyplot.subplots(figsize=(10, 10), subplot_kw={"projection": "polar"})
        fig.patch.set_facecolor(style["FIGURE_FACE_COLOR"])
        ax.set_facecolor(style["AXES_FACE_COLOR"])

        if coordinate_system == CoordinateSystem.HORIZONTAL:
            ax.set_rlim(0, 90)
            ax.set_theta_zero_location("N")
            ax.set_theta_direction(-1)
            ax.set_yticks([0, 30, 60, 90])
            ax.set_yticklabels(["90°", "60°", "30°", "0°"], color=style["TEXT_COLOR"])
            ax.set_rlabel_position(22.5)
            cardinal_directions = {
                "N": 0,
                "E": numpy.pi / 2,
                "S": numpy.pi,
                "W": 3 * numpy.pi / 2,
            }
            for direction, angle in cardinal_directions.items():
                ax.text(
                    angle,
                    95,
                    direction,
                    ha="center",
                    va="center",
                    color=style["TEXT_COLOR"],
                    fontsize=12,
                )
        else:  # Equatorial
            ax.set_rlim(0, 90)
            ax.set_theta_zero_location("N")
            ax.set_theta_direction(1)  # RA increases eastward
            ax.set_yticks([0, 30, 60, 90])
            ax.set_yticklabels(["90°", "60°", "30°", "0°"], color=style["TEXT_COLOR"])
            ax.set_rlabel_position(22.5)
            ra_labels = [f"{h}h" for h in range(0, 24, 3)]
            ax.set_xticklabels(ra_labels, color=style["TEXT_COLOR"])

        ax.grid(True, color=style["GRID_COLOR"], linestyle="--", linewidth=0.5)

        good_condition_color = style.get(
            "GOOD_CONDITION_HL_COLOR",
            "#90EE90" if not effective_dark_mode else "#007447",
        )

        if coordinate_system == CoordinateSystem.HORIZONTAL:
            r_inner_good = 0
            r_outer_good = 90 - observation.conditions.min_object_altitude

            min_az_rad = numpy.deg2rad(
                float(observation.conditions.min_object_azimuth)
            )
            max_az_rad = numpy.deg2rad(
                float(observation.conditions.max_object_azimuth)
            )

            if (r_outer_good > 0) or not (
                float(observation.conditions.min_object_azimuth) == 0.0
                and float(observation.conditions.max_object_azimuth) == 360.0
            ):
                if min_az_rad > max_az_rad:  # Crosses North
                    theta1 = numpy.linspace(min_az_rad, 2 * numpy.pi, 50)
                    ax.fill_between(
                        theta1,
                        r_inner_good,
                        r_outer_good,
                        color=good_condition_color,
                        alpha=0.1,
                    )
                    theta2 = numpy.linspace(0, max_az_rad, 50)
                    ax.fill_between(
                        theta2,
                        r_inner_good,
                        r_outer_good,
                        color=good_condition_color,
                        alpha=0.1,
                    )
                else:
                    theta = numpy.linspace(min_az_rad, max_az_rad, 100)
                    ax.fill_between(
                        theta,
                        r_inner_good,
                        r_outer_good,
                        color=good_condition_color,
                        alpha=0.1,
                    )

            if r_outer_good > 0:
                ax.plot(
                    numpy.linspace(0, 2 * numpy.pi, 100),
                    [90 - observation.conditions.min_object_altitude] * 100,
                    color=style["GRID_COLOR"],
                    linestyle="--",
                    linewidth=1,
                )
                ax.text(
                    numpy.deg2rad(90),
                    90 - observation.conditions.min_object_altitude,
                    f"{observation.conditions.min_object_altitude}°",
                    ha="center",
                    va="bottom",
                    color=style["TEXT_COLOR"],
                    fontsize=10,
                    bbox=dict(
                        facecolor=style["AXES_FACE_COLOR"],
                        edgecolor="none",
                        boxstyle="round,pad=0.2",
                    ),
                )

            if not (
                float(observation.conditions.min_object_azimuth) == 0.0
                and float(observation.conditions.max_object_azimuth) == 360.0
            ):
                ax.plot(
                    [min_az_rad, min_az_rad],
                    [0, 90],
                    color=style["GRID_COLOR"],
                    linestyle=":",
                    linewidth=1,
                )
                ax.plot(
                    [max_az_rad, max_az_rad],
                    [0, 90],
                    color=style["GRID_COLOR"],
                    linestyle=":",
                    linewidth=1,
                )
        else:  # Equatorial
            # Create a grid in polar coordinates (RA, Dec)
            num_ra = 120  # ~3 degree resolution
            num_dec = 30  # ~3 degree resolution
            theta = numpy.linspace(0, 2 * numpy.pi, num_ra)  # RA
            r = numpy.linspace(0, 90, num_dec)  # Radius (90-Dec)
            theta_grid, r_grid = numpy.meshgrid(theta, r)

            # Convert polar grid to RA/Dec
            ra_rad = theta_grid
            dec_deg = 90 - r_grid
            ra_hours = ra_rad * 12 / numpy.pi

            # Create Skyfield Star objects for the entire grid
            grid_stars = SkyfieldStar(
<<<<<<< HEAD
                ra_hours=ra_hours.ravel(), dec_degrees=dec_deg.ravel()
            )
            alt_flat, az_flat, _ = observer.observe(grid_stars).apparent().altaz()
            alt = Angle(degrees=alt_flat.degrees.reshape(ra_hours.shape))
            az = Angle(degrees=az_flat.degrees.reshape(ra_hours.shape))
=======
                ra_hours=ra_hours.flatten(), dec_degrees=dec_deg.flatten()
            )
            alt, az, _ = observer.observe(grid_stars).apparent().altaz()
>>>>>>> 845d0091

            # Reshape the results back to the grid shape
            alt_deg_grid = alt.degrees.reshape(theta_grid.shape)
            az_deg_grid = az.degrees.reshape(theta_grid.shape)

            # Check conditions
            min_alt = float(observation.conditions.min_object_altitude)
            min_az = float(observation.conditions.min_object_azimuth)
            max_az = float(observation.conditions.max_object_azimuth)

            # Create a mask for "good" conditions
            alt_mask = alt_deg_grid >= min_alt
            if min_az <= max_az:
                az_mask = (az_deg_grid >= min_az) & (az_deg_grid <= max_az)
            else:  # Azimuth range crosses 0/360
                az_mask = (az_deg_grid >= min_az) | (az_deg_grid <= max_az)
            good_mask = alt_mask & az_mask

            # Use contourf to shade the "good" area
            # We plot where the mask is True (1)
            ax.contourf(
                theta_grid,
                r_grid,
                good_mask.astype(int),
                levels=[0.5, 1.5],
                colors=[good_condition_color],
                alpha=0.1,
            )

        if plot_stars:
            _plot_stars_on_skymap(
                observation,
                ax,
                observer,
                star_magnitude_limit,
                is_polar=True,
                style=style,
                zoom_deg=zoom_deg,
                target_object=target_object,
                coordinate_system=coordinate_system,
            )
            _plot_bright_stars_on_skymap(
                observation,
                ax,
                observer,
                is_polar=True,
                style=style,
                zoom_deg=zoom_deg,
                coordinate_system=coordinate_system,
            )
        if plot_messier:
            _plot_messier_on_skymap(
                observation,
                ax,
                observer,
                is_polar=True,
                target_name=target_name,
                flipped_horizontally=flipped_horizontally,
                flipped_vertically=flipped_vertically,
                coordinate_system=coordinate_system,
            )
        if plot_ngc:
            _plot_ngc_on_skymap(
                observation,
                ax,
                observer,
                is_polar=True,
                target_name=target_name,
                star_magnitude_limit=star_magnitude_limit,
                zoom_deg=zoom_deg,
                target_object=target_object,
                flipped_horizontally=flipped_horizontally,
                flipped_vertically=flipped_vertically,
                coordinate_system=coordinate_system,
            )
        if plot_planets:
            _plot_planets_on_skymap(
                observation,
                ax,
                observer,
                is_polar=True,
                effective_dark_mode=effective_dark_mode,
                style=style,
                target_name=target_name,
                coordinate_system=coordinate_system,
            )
        if plot_sun and target_name != "Sun":
            _plot_solar_system_object_on_skymap(
                observation,
                ax,
                observer,
                is_polar=True,
                style=style,
                object_name="Sun",
                coordinate_system=coordinate_system,
            )
        if plot_moon and target_name != "Moon":
            _plot_solar_system_object_on_skymap(
                observation,
                ax,
                observer,
                is_polar=True,
                style=style,
                object_name="Moon",
                coordinate_system=coordinate_system,
            )
        if observation.local_planets.find_by_name(target_name) is not None:
            _plot_solar_system_object_on_skymap(
                observation,
                ax,
                observer,
                is_polar=True,
                style=style,
                object_name=target_name,
                is_target=True,
                coordinate_system=coordinate_system,
            )

        if coordinate_system == CoordinateSystem.HORIZONTAL and target_alt.degrees > 0:
            if target_object_data is not None:
                width_arcmin = target_object_data.get(ObjectTableLabels.WIDTH, 0)
                if hasattr(width_arcmin, "magnitude"):
                    width_arcmin = width_arcmin.magnitude
                width_deg = width_arcmin / 60.0

                height_arcmin = target_object_data.get("Height", width_arcmin)
                if hasattr(height_arcmin, "magnitude"):
                    height_arcmin = height_arcmin.magnitude
                height_deg = height_arcmin / 60.0

                size = (width_deg + height_deg) / 2 * 100
                ax.scatter(
                    target_az.radians,
                    90 - target_alt.degrees,
                    s=size,
                    color="yellow",
                    marker="+",
                )
            else:
                ax.scatter(
                    target_az.radians,
                    90 - target_alt.degrees,
                    s=200,
                    facecolors="none",
                    edgecolors="yellow",
                    marker="o",
                    linewidths=2,
                )
            ax.annotate(
                target_name,
                (target_az.radians, 90 - target_alt.degrees),
                textcoords="offset points",
                xytext=(0, 15),
                color="yellow",
                ha="center",
                fontsize=12,
            )
        elif coordinate_system == CoordinateSystem.EQUATORIAL:
            if target_object_data is not None:
                width_arcmin = target_object_data.get(ObjectTableLabels.WIDTH, 0)
                if hasattr(width_arcmin, "magnitude"):
                    width_arcmin = width_arcmin.magnitude
                width_deg = width_arcmin / 60.0

                height_arcmin = target_object_data.get("Height", width_arcmin)
                if hasattr(height_arcmin, "magnitude"):
                    height_arcmin = height_arcmin.magnitude
                height_deg = height_arcmin / 60.0

                size = (width_deg + height_deg) / 2 * 100
                ax.scatter(
                    target_ra.radians,
                    90 - target_dec.degrees,
                    s=size,
                    color="yellow",
                    marker="+",
                )
            else:
                ax.scatter(
                    target_ra.radians,
                    90 - target_dec.degrees,
                    s=200,
                    facecolors="none",
                    edgecolors="yellow",
                    marker="o",
                    linewidths=2,
                )
            ax.annotate(
                target_name,
                (target_ra.radians, 90 - target_dec.degrees),
                textcoords="offset points",
                xytext=(0, 15),
                color="yellow",
                ha="center",
                fontsize=12,
            )

        ax.set_title(
            gettext_(
                "Skymap for {target_name} (Generated: {generation_time_str})"
            ).format(target_name=target_name, generation_time_str=generation_time_str),
            color=style["TEXT_COLOR"],
        )

        return fig


def plot_skymap(
    observation: "Observation",
    target_name: str,
    dark_mode_override: Optional[bool] = None,
    zoom_deg: Optional[float] = None,
    star_magnitude_limit: Optional[float] = None,
    plot_stars: bool = True,
    plot_messier: bool = False,
    plot_ngc: bool = False,
    plot_planets: bool = False,
    plot_sun: bool = False,
    plot_moon: bool = False,
    plot_date: Optional[datetime] = None,
    equipment_id: Optional[int] = None,
    flip_horizontally: Optional[bool] = None,
    flip_vertically: Optional[bool] = None,
    coordinate_system: CoordinateSystem = CoordinateSystem.HORIZONTAL,
    **kwargs,
):
    flipped_horizontally = False
    flipped_vertically = False
    if flip_horizontally is not None:
        flipped_horizontally = flip_horizontally
    if flip_vertically is not None:
        flipped_vertically = flip_vertically
    elif equipment_id is not None and zoom_deg is not None:
        equipment_data = observation.equipment.data()
        if not equipment_data.empty and equipment_id in equipment_data["ID"].values:
            row = equipment_data.loc[equipment_data["ID"] == equipment_id]
            flipped_horizontally = row["Flipped Horizontally"].iloc[0]
            flipped_vertically = row["Flipped Vertically"].iloc[0]

    return _generate_plot_skymap(
        observation,
        target_name=target_name,
        dark_mode_override=dark_mode_override,
        zoom_deg=zoom_deg,
        star_magnitude_limit=star_magnitude_limit,
        plot_stars=plot_stars,
        plot_messier=plot_messier,
        plot_ngc=plot_ngc,
        plot_planets=plot_planets,
        plot_sun=plot_sun,
        plot_moon=plot_moon,
        plot_date=plot_date,
        flipped_horizontally=flipped_horizontally,
        flipped_vertically=flipped_vertically,
        coordinate_system=coordinate_system,
        **kwargs,
    )


def _mark_observation(
    observation: "Observation", plot, dark_mode_enabled: bool, style: dict
):
    if plot is None:
        return
    plot.axvspan(
        observation.start,
        observation.stop,
        color=style.get(
            "SPAN_BACKGROUND_COLOR",
            "#DDDDDD" if not dark_mode_enabled else "#FFFFFF",
        ),
        alpha=0.07 if dark_mode_enabled else 0.2,
    )
    moon_start, moon_stop = _normalize_dates(
        observation.place.moonrise_time(), observation.place.moonset_time()
    )
    plot.axvspan(
        moon_start,
        moon_stop,
        color=style.get(
            "MOON_SPAN_COLOR", "#FFFFE0" if not dark_mode_enabled else "#5A1A75"
        ),
        alpha=0.07 if dark_mode_enabled else 0.1,
    )

    plot.axvline(observation.start, color=style["GRID_COLOR"], linestyle="--")
    plot.axvline(observation.time_limit, color=style["GRID_COLOR"], linestyle="--")


def _mark_good_conditions(
    observation: "Observation",
    plot,
    minimal,
    maximal,
    dark_mode_enabled: bool,
    style: dict,
):
    if plot is None:
        return
    plot.axhspan(
        minimal,
        maximal,
        color=style.get(
            "GOOD_CONDITION_HL_COLOR",
            "#90EE90" if not dark_mode_enabled else "#007447",
        ),
        alpha=0.1,
    )<|MERGE_RESOLUTION|>--- conflicted
+++ resolved
@@ -2070,17 +2070,11 @@
 
             # Create Skyfield Star objects for the entire grid
             grid_stars = SkyfieldStar(
-<<<<<<< HEAD
                 ra_hours=ra_hours.ravel(), dec_degrees=dec_deg.ravel()
             )
             alt_flat, az_flat, _ = observer.observe(grid_stars).apparent().altaz()
             alt = Angle(degrees=alt_flat.degrees.reshape(ra_hours.shape))
             az = Angle(degrees=az_flat.degrees.reshape(ra_hours.shape))
-=======
-                ra_hours=ra_hours.flatten(), dec_degrees=dec_deg.flatten()
-            )
-            alt, az, _ = observer.observe(grid_stars).apparent().altaz()
->>>>>>> 845d0091
 
             # Reshape the results back to the grid shape
             alt_deg_grid = alt.degrees.reshape(theta_grid.shape)
